--- conflicted
+++ resolved
@@ -40,36 +40,17 @@
     this.dao = dao;
   }
 
-<<<<<<< HEAD
-  @JdbiUnitOfWork
-  public EntityLineage get(String entityType, String id, int upstreamDepth, int downstreamDepth) throws IOException {
-=======
-  @Transaction
   public EntityLineage get(String entityType, String id, int upstreamDepth, int downstreamDepth) {
->>>>>>> 3cc15e6d
     EntityReference ref = Entity.getEntityReferenceById(entityType, UUID.fromString(id), Include.NON_DELETED);
     return getLineage(ref, upstreamDepth, downstreamDepth);
   }
 
-<<<<<<< HEAD
-  @JdbiUnitOfWork
-  public EntityLineage getByName(String entityType, String fqn, int upstreamDepth, int downstreamDepth)
-      throws IOException {
-=======
-  @Transaction
   public EntityLineage getByName(String entityType, String fqn, int upstreamDepth, int downstreamDepth) {
->>>>>>> 3cc15e6d
     EntityReference ref = Entity.getEntityReferenceByName(entityType, fqn, Include.NON_DELETED);
     return getLineage(ref, upstreamDepth, downstreamDepth);
   }
 
-<<<<<<< HEAD
-  @JdbiUnitOfWork
-  public void addLineage(AddLineage addLineage) throws IOException {
-=======
-  @Transaction
   public void addLineage(AddLineage addLineage) {
->>>>>>> 3cc15e6d
     // Validate from entity
     EntityReference from = addLineage.getEdge().getFromEntity();
     from = Entity.getEntityReferenceById(from.getType(), from.getId(), Include.NON_DELETED);
@@ -137,13 +118,8 @@
         || !(to.getType().equals(Entity.TABLE) || to.getType().equals(Entity.DASHBOARD_DATA_MODEL));
   }
 
-<<<<<<< HEAD
   @JdbiUnitOfWork
-  public boolean deleteLineage(String fromEntity, String fromId, String toEntity, String toId) throws IOException {
-=======
-  @Transaction
   public boolean deleteLineage(String fromEntity, String fromId, String toEntity, String toId) {
->>>>>>> 3cc15e6d
     // Validate from entity
     EntityReference from = Entity.getEntityReferenceById(fromEntity, UUID.fromString(fromId), Include.NON_DELETED);
 
