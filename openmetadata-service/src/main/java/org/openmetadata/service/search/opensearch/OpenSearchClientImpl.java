--- conflicted
+++ resolved
@@ -1107,7 +1107,6 @@
     }
   }
 
-<<<<<<< HEAD
   /**
    * @param entity
    * @param scriptTxt
@@ -1138,10 +1137,7 @@
     }
   }
 
-  public void handleDocumentMissingException(EntityInterface entity, DocumentMissingException ex) {
-=======
   public void handleDocumentMissingException(Object entity, DocumentMissingException ex) {
->>>>>>> e9ef7b5e
     LOG.error("Missing Document", ex);
     SearchEventPublisher.updateElasticSearchFailureStatus(
         entity,
