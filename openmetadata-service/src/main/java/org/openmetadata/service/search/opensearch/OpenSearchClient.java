package org.openmetadata.service.search.opensearch;

import static javax.ws.rs.core.Response.Status.NOT_FOUND;
import static javax.ws.rs.core.Response.Status.OK;
import static org.openmetadata.common.utils.CommonUtil.nullOrEmpty;
import static org.openmetadata.service.Entity.AGGREGATED_COST_ANALYSIS_REPORT_DATA;
import static org.openmetadata.service.Entity.DATA_PRODUCT;
import static org.openmetadata.service.Entity.DOMAIN;
import static org.openmetadata.service.Entity.FIELD_DESCRIPTION;
import static org.openmetadata.service.Entity.FIELD_DISPLAY_NAME;
import static org.openmetadata.service.Entity.GLOSSARY_TERM;
import static org.openmetadata.service.Entity.QUERY;
import static org.openmetadata.service.Entity.RAW_COST_ANALYSIS_REPORT_DATA;
import static org.openmetadata.service.Entity.TABLE;
import static org.openmetadata.service.events.scheduled.ServicesStatusJobHandler.HEALTHY_STATUS;
import static org.openmetadata.service.events.scheduled.ServicesStatusJobHandler.UNHEALTHY_STATUS;
import static org.openmetadata.service.exception.CatalogGenericExceptionMapper.getResponse;
import static org.openmetadata.service.search.EntityBuilderConstant.DOMAIN_DISPLAY_NAME_KEYWORD;
import static org.openmetadata.service.search.EntityBuilderConstant.ES_TAG_FQN_FIELD;
import static org.openmetadata.service.search.EntityBuilderConstant.FIELD_DISPLAY_NAME_NGRAM;
import static org.openmetadata.service.search.EntityBuilderConstant.MAX_AGGREGATE_SIZE;
import static org.openmetadata.service.search.EntityBuilderConstant.MAX_ANALYZED_OFFSET;
import static org.openmetadata.service.search.EntityBuilderConstant.MAX_RESULT_HITS;
import static org.openmetadata.service.search.EntityBuilderConstant.OWNER_DISPLAY_NAME_KEYWORD;
import static org.openmetadata.service.search.EntityBuilderConstant.POST_TAG;
import static org.openmetadata.service.search.EntityBuilderConstant.PRE_TAG;
import static org.openmetadata.service.search.EntityBuilderConstant.UNIFIED;
import static org.openmetadata.service.search.SearchUtils.createElasticSearchSSLContext;
import static org.openmetadata.service.search.SearchUtils.getLineageDirection;
import static org.openmetadata.service.search.SearchUtils.getRelationshipRef;
import static org.openmetadata.service.search.SearchUtils.shouldApplyRbacConditions;
import static org.openmetadata.service.search.UpdateSearchEventsConstant.SENDING_REQUEST_TO_ELASTIC_SEARCH;
import static org.openmetadata.service.search.opensearch.OpenSearchEntitiesProcessor.getUpdateRequest;
import static org.openmetadata.service.util.FullyQualifiedName.getParentFQN;

import com.fasterxml.jackson.databind.JsonNode;
import com.fasterxml.jackson.databind.ObjectMapper;
import com.fasterxml.jackson.databind.node.ObjectNode;
import java.io.IOException;
import java.util.ArrayList;
import java.util.Arrays;
import java.util.Collections;
import java.util.HashMap;
import java.util.HashSet;
import java.util.LinkedHashMap;
import java.util.List;
import java.util.Map;
import java.util.Optional;
import java.util.Set;
import java.util.concurrent.TimeUnit;
import java.util.stream.Collectors;
import java.util.stream.Stream;
import javax.json.JsonObject;
import javax.net.ssl.SSLContext;
import javax.ws.rs.core.Response;
import lombok.Getter;
import lombok.SneakyThrows;
import lombok.extern.slf4j.Slf4j;
import org.apache.commons.lang.WordUtils;
import org.apache.commons.lang3.StringUtils;
import org.apache.commons.lang3.tuple.Pair;
import org.apache.http.HttpHost;
import org.apache.http.auth.AuthScope;
import org.apache.http.auth.UsernamePasswordCredentials;
import org.apache.http.client.CredentialsProvider;
import org.apache.http.impl.client.BasicCredentialsProvider;
import org.apache.http.util.EntityUtils;
import org.jetbrains.annotations.NotNull;
import org.openmetadata.common.utils.CommonUtil;
import org.openmetadata.schema.api.lineage.EsLineageData;
import org.openmetadata.schema.api.lineage.LineageDirection;
import org.openmetadata.schema.api.lineage.SearchLineageRequest;
import org.openmetadata.schema.api.lineage.SearchLineageResult;
import org.openmetadata.schema.api.search.SearchSettings;
import org.openmetadata.schema.dataInsight.DataInsightChartResult;
import org.openmetadata.schema.dataInsight.custom.DataInsightCustomChart;
import org.openmetadata.schema.dataInsight.custom.DataInsightCustomChartResultList;
import org.openmetadata.schema.dataInsight.custom.FormulaHolder;
import org.openmetadata.schema.entity.data.EntityHierarchy;
import org.openmetadata.schema.entity.data.QueryCostSearchResult;
import org.openmetadata.schema.entity.data.Table;
import org.openmetadata.schema.service.configuration.elasticsearch.ElasticSearchConfiguration;
import org.openmetadata.schema.settings.SettingsType;
import org.openmetadata.schema.tests.DataQualityReport;
import org.openmetadata.schema.type.EntityReference;
import org.openmetadata.schema.type.Include;
import org.openmetadata.schema.type.LayerPaging;
import org.openmetadata.schema.type.lineage.NodeInformation;
import org.openmetadata.sdk.exception.SearchException;
import org.openmetadata.sdk.exception.SearchIndexNotFoundException;
import org.openmetadata.service.Entity;
import org.openmetadata.service.dataInsight.DataInsightAggregatorInterface;
import org.openmetadata.service.jdbi3.DataInsightChartRepository;
import org.openmetadata.service.jdbi3.DataInsightSystemChartRepository;
import org.openmetadata.service.jdbi3.ListFilter;
import org.openmetadata.service.jdbi3.TableRepository;
import org.openmetadata.service.jdbi3.TestCaseResultRepository;
import org.openmetadata.service.resources.settings.SettingsCache;
import org.openmetadata.service.search.SearchAggregation;
import org.openmetadata.service.search.SearchClient;
import org.openmetadata.service.search.SearchHealthStatus;
import org.openmetadata.service.search.SearchIndexUtils;
import org.openmetadata.service.search.SearchRequest;
import org.openmetadata.service.search.SearchResultListMapper;
import org.openmetadata.service.search.SearchSortFilter;
import org.openmetadata.service.search.models.IndexMapping;
import org.openmetadata.service.search.opensearch.aggregations.OpenAggregations;
import org.openmetadata.service.search.opensearch.aggregations.OpenAggregationsBuilder;
import org.openmetadata.service.search.opensearch.dataInsightAggregator.OpenSearchAggregatedUnusedAssetsCountAggregator;
import org.openmetadata.service.search.opensearch.dataInsightAggregator.OpenSearchAggregatedUnusedAssetsSizeAggregator;
import org.openmetadata.service.search.opensearch.dataInsightAggregator.OpenSearchAggregatedUsedvsUnusedAssetsCountAggregator;
import org.openmetadata.service.search.opensearch.dataInsightAggregator.OpenSearchAggregatedUsedvsUnusedAssetsSizeAggregator;
import org.openmetadata.service.search.opensearch.dataInsightAggregator.OpenSearchDailyActiveUsersAggregator;
import org.openmetadata.service.search.opensearch.dataInsightAggregator.OpenSearchDynamicChartAggregatorFactory;
import org.openmetadata.service.search.opensearch.dataInsightAggregator.OpenSearchDynamicChartAggregatorInterface;
import org.openmetadata.service.search.opensearch.dataInsightAggregator.OpenSearchLineChartAggregator;
import org.openmetadata.service.search.opensearch.dataInsightAggregator.OpenSearchMostActiveUsersAggregator;
import org.openmetadata.service.search.opensearch.dataInsightAggregator.OpenSearchMostViewedEntitiesAggregator;
import org.openmetadata.service.search.opensearch.dataInsightAggregator.OpenSearchPageViewsByEntitiesAggregator;
import org.openmetadata.service.search.opensearch.dataInsightAggregator.OpenSearchUnusedAssetsAggregator;
import org.openmetadata.service.search.opensearch.dataInsightAggregator.QueryCostRecordsAggregator;
import org.openmetadata.service.search.opensearch.queries.OpenSearchQueryBuilder;
import org.openmetadata.service.search.opensearch.queries.OpenSearchQueryBuilderFactory;
import org.openmetadata.service.search.queries.OMQueryBuilder;
import org.openmetadata.service.search.queries.QueryBuilderFactory;
import org.openmetadata.service.search.security.RBACConditionEvaluator;
import org.openmetadata.service.security.policyevaluator.SubjectContext;
import org.openmetadata.service.util.FullyQualifiedName;
import org.openmetadata.service.util.JsonUtils;
import org.openmetadata.service.workflows.searchIndex.ReindexingUtil;
import os.org.opensearch.OpenSearchException;
import os.org.opensearch.OpenSearchStatusException;
import os.org.opensearch.action.ActionListener;
import os.org.opensearch.action.admin.cluster.health.ClusterHealthRequest;
import os.org.opensearch.action.admin.cluster.health.ClusterHealthResponse;
import os.org.opensearch.action.admin.indices.alias.IndicesAliasesRequest;
import os.org.opensearch.action.admin.indices.delete.DeleteIndexRequest;
import os.org.opensearch.action.bulk.BulkRequest;
import os.org.opensearch.action.bulk.BulkResponse;
import os.org.opensearch.action.delete.DeleteRequest;
import os.org.opensearch.action.get.GetRequest;
import os.org.opensearch.action.get.GetResponse;
import os.org.opensearch.action.search.SearchResponse;
import os.org.opensearch.action.support.WriteRequest;
import os.org.opensearch.action.support.master.AcknowledgedResponse;
import os.org.opensearch.action.update.UpdateRequest;
import os.org.opensearch.client.Request;
import os.org.opensearch.client.RequestOptions;
import os.org.opensearch.client.RestClient;
import os.org.opensearch.client.RestClientBuilder;
import os.org.opensearch.client.RestHighLevelClient;
import os.org.opensearch.client.WarningsHandler;
import os.org.opensearch.client.indices.CreateIndexRequest;
import os.org.opensearch.client.indices.CreateIndexResponse;
import os.org.opensearch.client.indices.GetIndexRequest;
import os.org.opensearch.client.indices.GetMappingsRequest;
import os.org.opensearch.client.indices.GetMappingsResponse;
import os.org.opensearch.client.indices.PutMappingRequest;
import os.org.opensearch.cluster.health.ClusterHealthStatus;
import os.org.opensearch.cluster.metadata.MappingMetadata;
import os.org.opensearch.common.lucene.search.function.CombineFunction;
import os.org.opensearch.common.lucene.search.function.FieldValueFactorFunction;
import os.org.opensearch.common.lucene.search.function.FunctionScoreQuery;
import os.org.opensearch.common.settings.Settings;
import os.org.opensearch.common.unit.Fuzziness;
import os.org.opensearch.common.unit.TimeValue;
import os.org.opensearch.common.xcontent.LoggingDeprecationHandler;
import os.org.opensearch.common.xcontent.XContentParser;
import os.org.opensearch.common.xcontent.XContentType;
import os.org.opensearch.index.IndexNotFoundException;
import os.org.opensearch.index.query.BoolQueryBuilder;
import os.org.opensearch.index.query.MatchQueryBuilder;
import os.org.opensearch.index.query.MultiMatchQueryBuilder;
import os.org.opensearch.index.query.Operator;
import os.org.opensearch.index.query.PrefixQueryBuilder;
import os.org.opensearch.index.query.QueryBuilder;
import os.org.opensearch.index.query.QueryBuilders;
import os.org.opensearch.index.query.QueryStringQueryBuilder;
import os.org.opensearch.index.query.RangeQueryBuilder;
import os.org.opensearch.index.query.ScriptQueryBuilder;
import os.org.opensearch.index.query.TermQueryBuilder;
import os.org.opensearch.index.query.functionscore.FunctionScoreQueryBuilder;
import os.org.opensearch.index.query.functionscore.ScoreFunctionBuilders;
import os.org.opensearch.index.reindex.DeleteByQueryRequest;
import os.org.opensearch.index.reindex.UpdateByQueryRequest;
import os.org.opensearch.rest.RestStatus;
import os.org.opensearch.script.Script;
import os.org.opensearch.script.ScriptType;
import os.org.opensearch.search.SearchHit;
import os.org.opensearch.search.SearchHits;
import os.org.opensearch.search.SearchModule;
import os.org.opensearch.search.aggregations.AggregationBuilder;
import os.org.opensearch.search.aggregations.AggregationBuilders;
import os.org.opensearch.search.aggregations.BucketOrder;
import os.org.opensearch.search.aggregations.bucket.histogram.DateHistogramAggregationBuilder;
import os.org.opensearch.search.aggregations.bucket.histogram.DateHistogramInterval;
import os.org.opensearch.search.aggregations.bucket.terms.IncludeExclude;
import os.org.opensearch.search.aggregations.bucket.terms.Terms;
import os.org.opensearch.search.aggregations.bucket.terms.TermsAggregationBuilder;
import os.org.opensearch.search.aggregations.metrics.MaxAggregationBuilder;
import os.org.opensearch.search.aggregations.metrics.SumAggregationBuilder;
import os.org.opensearch.search.builder.SearchSourceBuilder;
import os.org.opensearch.search.fetch.subphase.FetchSourceContext;
import os.org.opensearch.search.fetch.subphase.highlight.HighlightBuilder;
import os.org.opensearch.search.sort.FieldSortBuilder;
import os.org.opensearch.search.sort.NestedSortBuilder;
import os.org.opensearch.search.sort.SortBuilders;
import os.org.opensearch.search.sort.SortMode;
import os.org.opensearch.search.sort.SortOrder;
import os.org.opensearch.search.suggest.Suggest;
import os.org.opensearch.search.suggest.SuggestBuilder;
import os.org.opensearch.search.suggest.SuggestBuilders;
import os.org.opensearch.search.suggest.completion.CompletionSuggestionBuilder;
import os.org.opensearch.search.suggest.completion.context.CategoryQueryContext;

@Slf4j
// Not tagged with Repository annotation as it is programmatically initialized
public class OpenSearchClient implements SearchClient {
  @Getter protected final RestHighLevelClient client;
  private final boolean isClientAvailable;
  private final RBACConditionEvaluator rbacConditionEvaluator;
  private final QueryBuilderFactory queryBuilderFactory;

  private final OSLineageGraphBuilder lineageGraphBuilder;

  private final String clusterAlias;

  private static final Set<String> FIELDS_TO_REMOVE =
      Set.of(
          "suggest",
          "service_suggest",
          "column_suggest",
          "schema_suggest",
          "database_suggest",
          "lifeCycle",
          "fqnParts",
          "chart_suggest",
          "field_suggest");

  private static final List<String> SOURCE_FIELDS_TO_EXCLUDE =
      Stream.concat(FIELDS_TO_REMOVE.stream(), Stream.of("schemaDefinition", "customMetrics"))
          .toList();

  private static final RequestOptions OPENSEARCH_REQUEST_OPTIONS;

  static {
    SearchModule searchModule = new SearchModule(Settings.EMPTY, List.of());
    RequestOptions.Builder builder = RequestOptions.DEFAULT.toBuilder();
    builder.addHeader("Content-Type", "application/json");
    builder.addHeader("Accept", "application/json");
    builder.setWarningsHandler(WarningsHandler.PERMISSIVE);
    OPENSEARCH_REQUEST_OPTIONS = builder.build();
  }

  public OpenSearchClient(ElasticSearchConfiguration config) {
    this.client = createOpenSearchClient(config);
    clusterAlias = config != null ? config.getClusterAlias() : "";
    isClientAvailable = client != null;
    queryBuilderFactory = new OpenSearchQueryBuilderFactory();
    rbacConditionEvaluator = new RBACConditionEvaluator(queryBuilderFactory);
    lineageGraphBuilder = new OSLineageGraphBuilder(client);
  }

  @Override
  public boolean isClientAvailable() {
    return isClientAvailable;
  }

  @Override
  public boolean indexExists(String indexName) {
    try {
      GetIndexRequest gRequest = new GetIndexRequest(indexName);
      gRequest.local(false);
      return client.indices().exists(gRequest, RequestOptions.DEFAULT);
    } catch (Exception e) {
      LOG.error(String.format("Failed to check if index %s exists due to", indexName), e);
      return false;
    }
  }

  @Override
  public void createIndex(IndexMapping indexMapping, String indexMappingContent) {
    if (Boolean.TRUE.equals(isClientAvailable)) {
      try {
        CreateIndexRequest request =
            new CreateIndexRequest(indexMapping.getIndexName(clusterAlias));
        request.source(indexMappingContent, XContentType.JSON);
        CreateIndexResponse createIndexResponse =
            client.indices().create(request, RequestOptions.DEFAULT);
        LOG.debug(
            "{} Created {}",
            indexMapping.getIndexName(clusterAlias),
            createIndexResponse.isAcknowledged());
        // creating alias for indexes
        createAliases(indexMapping);
      } catch (Exception e) {
        LOG.error("Failed to create Open Search indexes due to", e);
      }
    } else {
      LOG.error(
          "Failed to create Open Search index as client is not property configured, Please check your OpenMetadata configuration");
    }
  }

  @Override
  public void addIndexAlias(IndexMapping indexMapping, String... aliasName) {
    try {
      IndicesAliasesRequest.AliasActions aliasAction =
          IndicesAliasesRequest.AliasActions.add()
              .index(indexMapping.getIndexName(clusterAlias))
              .aliases(aliasName);
      IndicesAliasesRequest aliasesRequest = new IndicesAliasesRequest();
      aliasesRequest.addAliasAction(aliasAction);
      client.indices().updateAliases(aliasesRequest, RequestOptions.DEFAULT);
    } catch (Exception e) {
      LOG.error(
          String.format(
              "Failed to create alias for %s due to", indexMapping.getAlias(clusterAlias)),
          e);
    }
  }

  @Override
  public void createAliases(IndexMapping indexMapping) {
    try {
      Set<String> aliases = new HashSet<>(indexMapping.getParentAliases(clusterAlias));
      aliases.add(indexMapping.getAlias(clusterAlias));
      addIndexAlias(indexMapping, aliases.toArray(new String[0]));
    } catch (Exception e) {
      LOG.error(
          String.format(
              "Failed to create alias for %s due to", indexMapping.getIndexName(clusterAlias)),
          e);
    }
  }

  @Override
  public void updateIndex(IndexMapping indexMapping, String indexMappingContent) {
    try {
      PutMappingRequest request = new PutMappingRequest(indexMapping.getIndexName(clusterAlias));
      JsonNode readProperties = JsonUtils.readTree(indexMappingContent).get("mappings");
      request.source(JsonUtils.getMap(readProperties));
      AcknowledgedResponse putMappingResponse =
          client.indices().putMapping(request, RequestOptions.DEFAULT);
      LOG.debug(
          "{} Updated {}", indexMapping.getIndexMappingFile(), putMappingResponse.isAcknowledged());
    } catch (Exception e) {
      LOG.warn(
          String.format(
              "Failed to Update Open Search index %s", indexMapping.getIndexName(clusterAlias)));
    }
  }

  @Override
  public void deleteIndex(IndexMapping indexMapping) {
    try {
      DeleteIndexRequest request = new DeleteIndexRequest(indexMapping.getIndexName(clusterAlias));
      AcknowledgedResponse deleteIndexResponse =
          client.indices().delete(request, RequestOptions.DEFAULT);
      LOG.debug(
          "{} Deleted {}",
          indexMapping.getIndexName(clusterAlias),
          deleteIndexResponse.isAcknowledged());
    } catch (Exception e) {
      LOG.error("Failed to delete Open Search indexes due to", e);
    }
  }

  @Override
  public Response search(SearchRequest request, SubjectContext subjectContext) throws IOException {
    SearchSettings searchSettings =
        SettingsCache.getSetting(SettingsType.SEARCH_SETTINGS, SearchSettings.class);
    return doSearch(request, subjectContext, searchSettings);
  }

  @Override
  public Response previewSearch(
      SearchRequest request, SubjectContext subjectContext, SearchSettings searchSettings)
      throws IOException {
    return doSearch(request, subjectContext, searchSettings);
  }

  public Response doSearch(
      SearchRequest request, SubjectContext subjectContext, SearchSettings searchSettings)
      throws IOException {
    OpenSearchSourceBuilderFactory searchBuilderFactory =
        new OpenSearchSourceBuilderFactory(searchSettings);
    SearchSourceBuilder searchSourceBuilder =
        searchBuilderFactory.getSearchSourceBuilder(
            request.getIndex(), request.getQuery(), request.getFrom(), request.getSize());

    buildSearchRBACQuery(subjectContext, searchSourceBuilder);

    // Add Query Filter
    buildSearchSourceFilter(request.getQueryFilter(), searchSourceBuilder);

    if (!nullOrEmpty(request.getPostFilter())) {
      try {
        XContentParser filterParser =
            XContentType.JSON
                .xContent()
                .createParser(
                    OsUtils.osXContentRegistry,
                    LoggingDeprecationHandler.INSTANCE,
                    request.getPostFilter());
        QueryBuilder filter = SearchSourceBuilder.fromXContent(filterParser).query();
        searchSourceBuilder.postFilter(filter);
      } catch (Exception ex) {
        LOG.warn("Error parsing post_filter from query parameters, ignoring filter", ex);
      }
    }

    if (!nullOrEmpty(request.getSearchAfter())) {
      searchSourceBuilder.searchAfter(request.getSearchAfter());
    }

    /* For backward-compatibility we continue supporting the deleted argument, this should be removed in future versions */
    if (request
            .getIndex()
            .equalsIgnoreCase(Entity.getSearchRepository().getIndexOrAliasName(GLOBAL_SEARCH_ALIAS))
        || request
            .getIndex()
            .equalsIgnoreCase(Entity.getSearchRepository().getIndexOrAliasName("dataAsset"))) {
      BoolQueryBuilder boolQueryBuilder = QueryBuilders.boolQuery();
      boolQueryBuilder.should(
          QueryBuilders.boolQuery()
              .must(searchSourceBuilder.query())
              .must(QueryBuilders.existsQuery("deleted"))
              .must(QueryBuilders.termQuery("deleted", request.isDeleted())));
      boolQueryBuilder.should(
          QueryBuilders.boolQuery()
              .must(searchSourceBuilder.query())
              .mustNot(QueryBuilders.existsQuery("deleted")));
      searchSourceBuilder.query(boolQueryBuilder);
    } else if (request
            .getIndex()
            .equalsIgnoreCase(
                Entity.getSearchRepository().getIndexMapping(DOMAIN).getIndexName(clusterAlias))
        || request
            .getIndex()
            .equalsIgnoreCase(
                Entity.getSearchRepository()
                    .getIndexMapping(DATA_PRODUCT)
                    .getIndexName(clusterAlias))
        || request
            .getIndex()
            .equalsIgnoreCase(
                Entity.getSearchRepository().getIndexMapping(QUERY).getIndexName(clusterAlias))
        || request
            .getIndex()
            .equalsIgnoreCase(
                Entity.getSearchRepository().getIndexOrAliasName("knowledge_page_search_index"))
        || request
            .getIndex()
            .equalsIgnoreCase(
                Entity.getSearchRepository()
                    .getIndexMapping(RAW_COST_ANALYSIS_REPORT_DATA)
                    .getIndexName(clusterAlias))
        || request
            .getIndex()
            .equalsIgnoreCase(
                Entity.getSearchRepository()
                    .getIndexMapping(AGGREGATED_COST_ANALYSIS_REPORT_DATA)
                    .getIndexName(clusterAlias))) {
      searchSourceBuilder.query(QueryBuilders.boolQuery().must(searchSourceBuilder.query()));
    } else {
      searchSourceBuilder.query(
          QueryBuilders.boolQuery()
              .must(searchSourceBuilder.query())
              .must(QueryBuilders.termQuery("deleted", request.isDeleted())));
    }

    if (!nullOrEmpty(request.getSortFieldParam()) && !request.isGetHierarchy()) {
      FieldSortBuilder fieldSortBuilder =
          new FieldSortBuilder(request.getSortFieldParam())
              .order(SortOrder.fromString(request.getSortOrder()));
      // Score is an internal ES Field
      if (!request.getSortFieldParam().equalsIgnoreCase("_score")) {
        fieldSortBuilder.unmappedType("integer");
      }
      searchSourceBuilder.sort(fieldSortBuilder);
    }

    if (request
        .getIndex()
        .equalsIgnoreCase(
            Entity.getSearchRepository()
                .getIndexMapping(GLOSSARY_TERM)
                .getIndexName(clusterAlias))) {
      searchSourceBuilder.query(QueryBuilders.boolQuery().must(searchSourceBuilder.query()));
    }

    buildHierarchyQuery(request, searchSourceBuilder, client);

    /* for performance reasons OpenSearch doesn't provide accurate hits
    if we enable trackTotalHits parameter it will try to match every result, count and return hits
    however in most cases for search results an approximate value is good enough.
    we are displaying total entity counts in landing page and explore page where we need the total count
    https://github.com/Open/Opensearch/issues/33028 */
    searchSourceBuilder.fetchSource(
        new FetchSourceContext(
            request.isFetchSource(),
            request.getIncludeSourceFields().toArray(String[]::new),
            new String[] {}));

    if (request.isTrackTotalHits()) {
      searchSourceBuilder.trackTotalHits(true);
    } else {
      searchSourceBuilder.trackTotalHitsUpTo(MAX_RESULT_HITS);
    }

    searchSourceBuilder.timeout(new TimeValue(30, TimeUnit.SECONDS));
    if (request.isExplain()) {
      searchSourceBuilder.explain(true);
    }
    try {
      RequestOptions.Builder builder = RequestOptions.DEFAULT.toBuilder();
      builder.addHeader("Content-Type", "application/json");
      SearchResponse searchResponse =
          client.search(
              new os.org.opensearch.action.search.SearchRequest(request.getIndex())
                  .source(searchSourceBuilder),
              OPENSEARCH_REQUEST_OPTIONS);
      if (!request.isGetHierarchy()) {
        return Response.status(OK).entity(searchResponse.toString()).build();
      } else {
        List<?> response = buildSearchHierarchy(request, searchResponse);
        return Response.status(OK).entity(response).build();
      }
    } catch (IndexNotFoundException e) {
      throw new SearchIndexNotFoundException(
          String.format("Failed to to find index %s", request.getIndex()));
    }
  }

  @Override
  public Response searchWithNLQ(SearchRequest request, SubjectContext subjectContext)
      throws IOException {
    Request nlqRequest = new Request("POST", "/_nlq");
    nlqRequest.setJsonEntity(buildNLQRequest(request));
    os.org.opensearch.client.Response nlqResponse =
        client.getLowLevelClient().performRequest(nlqRequest);
    String responseBody = EntityUtils.toString(nlqResponse.getEntity());
    return Response.status(Response.Status.OK).entity(responseBody).build();
  }

  private String buildNLQRequest(SearchRequest request) throws IOException {
    ObjectMapper mapper = new ObjectMapper();
    ObjectNode queryJson = mapper.createObjectNode();
    queryJson.put("index", request.getIndex());
    queryJson.put("query", request.getQuery());
    queryJson.put("size", request.getSize());
    queryJson.put("from", request.getFrom());
    return queryJson.toString();
  }

  @Override
  public Response getDocByID(String indexName, String entityId) throws IOException {
    try {
      GetRequest request =
          new GetRequest(Entity.getSearchRepository().getIndexOrAliasName(indexName), entityId);
      GetResponse response = client.get(request, RequestOptions.DEFAULT);

      if (response.isExists()) {
        return Response.status(OK).entity(response.toString()).build();
      }

    } catch (OpenSearchException e) {
      if (e.status() == RestStatus.NOT_FOUND) {
        throw new SearchIndexNotFoundException(
            String.format("Failed to to find doc with id %s", entityId));
      } else {
        throw new SearchException(String.format("Search failed due to %s", e.getMessage()));
      }
    }
    return getResponse(NOT_FOUND, "Document not found.");
  }

  private void buildHierarchyQuery(
      SearchRequest request, SearchSourceBuilder searchSourceBuilder, RestHighLevelClient client)
      throws IOException {

    if (!request.isGetHierarchy()) {
      return;
    }

    String indexName = request.getIndex();
    String glossaryTermIndex =
        Entity.getSearchRepository().getIndexMapping(GLOSSARY_TERM).getIndexName(clusterAlias);
    String domainIndex =
        Entity.getSearchRepository().getIndexMapping(DOMAIN).getIndexName(clusterAlias);

    BoolQueryBuilder baseQuery =
        QueryBuilders.boolQuery()
            .should(searchSourceBuilder.query())
            .should(QueryBuilders.matchPhraseQuery("fullyQualifiedName", request.getQuery()))
            .should(QueryBuilders.matchPhraseQuery("name", request.getQuery()))
            .should(QueryBuilders.matchPhraseQuery("displayName", request.getQuery()));

    if (indexName.equalsIgnoreCase(glossaryTermIndex)) {
      baseQuery
          .should(QueryBuilders.matchPhraseQuery("glossary.fullyQualifiedName", request.getQuery()))
          .should(QueryBuilders.matchPhraseQuery("glossary.displayName", request.getQuery()))
          .must(QueryBuilders.matchQuery("status", "Approved"));
    } else if (indexName.equalsIgnoreCase(domainIndex)) {
      baseQuery
          .should(QueryBuilders.matchPhraseQuery("parent.fullyQualifiedName", request.getQuery()))
          .should(QueryBuilders.matchPhraseQuery("parent.displayName", request.getQuery()));
    }

    baseQuery.minimumShouldMatch(1);
    searchSourceBuilder.query(baseQuery);

    SearchResponse searchResponse =
        client.search(
            new os.org.opensearch.action.search.SearchRequest(request.getIndex())
                .source(searchSourceBuilder),
            RequestOptions.DEFAULT);

    Terms parentTerms = searchResponse.getAggregations().get("fqnParts_agg");

    // Build  es query to get parent terms for the user input query , to build correct hierarchy
    // In case of default search , no need to get parent terms they are already present in the
    // response
    if (parentTerms != null
        && !parentTerms.getBuckets().isEmpty()
        && !request.getQuery().equals("*")) {
      BoolQueryBuilder parentTermQueryBuilder = QueryBuilders.boolQuery();

      parentTerms.getBuckets().stream()
          .map(Terms.Bucket::getKeyAsString)
          .forEach(
              parentTerm ->
                  parentTermQueryBuilder.should(
                      QueryBuilders.matchQuery("fullyQualifiedName", parentTerm)));
      if (indexName.equalsIgnoreCase(glossaryTermIndex)) {
        parentTermQueryBuilder
            .minimumShouldMatch(1)
            .must(QueryBuilders.matchQuery("status", "Approved"));
      } else {
        parentTermQueryBuilder.minimumShouldMatch(1);
      }
      searchSourceBuilder.query(parentTermQueryBuilder);
    }

    searchSourceBuilder.sort(SortBuilders.fieldSort("fullyQualifiedName").order(SortOrder.ASC));
  }

  public List<?> buildSearchHierarchy(SearchRequest request, SearchResponse searchResponse) {
    List<?> response = new ArrayList<>();
    String indexName = request.getIndex();
    String glossaryTermIndex =
        Entity.getSearchRepository().getIndexMapping(GLOSSARY_TERM).getIndexName(clusterAlias);
    String domainIndex =
        Entity.getSearchRepository().getIndexMapping(DOMAIN).getIndexName(clusterAlias);

    if (indexName.equalsIgnoreCase(glossaryTermIndex)) {
      response = buildGlossaryTermSearchHierarchy(searchResponse);
    } else if (indexName.equalsIgnoreCase(domainIndex)) {
      response = buildDomainSearchHierarchy(searchResponse);
    }
    return response;
  }

  public List<EntityHierarchy> buildGlossaryTermSearchHierarchy(SearchResponse searchResponse) {
    Map<String, EntityHierarchy> termMap =
        new LinkedHashMap<>(); // termMap represent glossary terms
    Map<String, EntityHierarchy> rootTerms =
        new LinkedHashMap<>(); // rootTerms represent glossaries

    for (var hit : searchResponse.getHits().getHits()) {
      String jsonSource = hit.getSourceAsString();

      EntityHierarchy term = JsonUtils.readValue(jsonSource, EntityHierarchy.class);
      EntityHierarchy glossaryInfo =
          JsonUtils.readTree(jsonSource).path("glossary").isMissingNode()
              ? null
              : JsonUtils.convertValue(
                  JsonUtils.readTree(jsonSource).path("glossary"), EntityHierarchy.class);

      if (glossaryInfo != null) {
        rootTerms.putIfAbsent(glossaryInfo.getFullyQualifiedName(), glossaryInfo);
      }

      term.setChildren(new ArrayList<>());
      termMap.putIfAbsent(term.getFullyQualifiedName(), term);
    }

    termMap.putAll(rootTerms);

    termMap
        .values()
        .forEach(
            term -> {
              String parentFQN = getParentFQN(term.getFullyQualifiedName());
              String termFQN = term.getFullyQualifiedName();

              if (parentFQN != null && termMap.containsKey(parentFQN)) {
                EntityHierarchy parentTerm = termMap.get(parentFQN);
                List<EntityHierarchy> children = parentTerm.getChildren();
                children.removeIf(
                    child -> child.getFullyQualifiedName().equals(term.getFullyQualifiedName()));
                children.add(term);
                parentTerm.setChildren(children);
              } else {
                if (rootTerms.containsKey(termFQN)) {
                  EntityHierarchy rootTerm = rootTerms.get(termFQN);
                  rootTerm.setChildren(term.getChildren());
                }
              }
            });

    return new ArrayList<>(rootTerms.values());
  }

  public List<EntityHierarchy> buildDomainSearchHierarchy(SearchResponse searchResponse) {
    Map<String, EntityHierarchy> entityHierarchyMap =
        Arrays.stream(searchResponse.getHits().getHits())
            .map(hit -> JsonUtils.readValue(hit.getSourceAsString(), EntityHierarchy.class))
            .collect(
                Collectors.toMap(
                    EntityHierarchy::getFullyQualifiedName,
                    entity -> {
                      entity.setChildren(new ArrayList<>());
                      return entity;
                    },
                    (existing, replacement) -> existing,
                    LinkedHashMap::new));

    List<EntityHierarchy> rootDomains = new ArrayList<>();

    entityHierarchyMap
        .values()
        .forEach(
            entity -> {
              String parentFqn = getParentFQN(entity.getFullyQualifiedName());
              EntityHierarchy parentEntity = entityHierarchyMap.get(parentFqn);
              if (parentEntity != null) {
                parentEntity.getChildren().add(entity);
              } else {
                rootDomains.add(entity);
              }
            });

    return rootDomains;
  }

  @Override
  public SearchResultListMapper listWithOffset(
      String filter,
      int limit,
      int offset,
      String index,
      SearchSortFilter searchSortFilter,
      String q,
      String queryString)
      throws IOException {
    SearchSourceBuilder searchSourceBuilder = new SearchSourceBuilder();
    if (!nullOrEmpty(q)) {
      searchSourceBuilder =
          getSearchBuilderFactory().getSearchSourceBuilder(index, q, offset, limit);
    }

    List<Map<String, Object>> results = new ArrayList<>();
    getSearchFilter(filter, searchSourceBuilder, !nullOrEmpty(q) || !nullOrEmpty(queryString));

    searchSourceBuilder.timeout(new TimeValue(30, TimeUnit.SECONDS));
    searchSourceBuilder.from(offset);
    searchSourceBuilder.size(limit);
    if (searchSortFilter.isSorted()) {
      FieldSortBuilder fieldSortBuilder =
          SortBuilders.fieldSort(searchSortFilter.getSortField())
              .order(SortOrder.fromString(searchSortFilter.getSortType()));
      if (searchSortFilter.isNested()) {
        NestedSortBuilder nestedSortBuilder =
            new NestedSortBuilder(searchSortFilter.getSortNestedPath());
        fieldSortBuilder.setNestedSort(nestedSortBuilder);
        fieldSortBuilder.sortMode(
            SortMode.valueOf(searchSortFilter.getSortNestedMode().toUpperCase()));
      }
      searchSourceBuilder.sort(fieldSortBuilder);
    }
    try {
      SearchResponse response =
          client.search(
              new os.org.opensearch.action.search.SearchRequest(index).source(searchSourceBuilder),
              RequestOptions.DEFAULT);
      SearchHits searchHits = response.getHits();
      SearchHit[] hits = searchHits.getHits();
      Arrays.stream(hits).forEach(hit -> results.add(hit.getSourceAsMap()));
      return new SearchResultListMapper(results, searchHits.getTotalHits().value);
    } catch (OpenSearchStatusException e) {
      if (e.status() == RestStatus.NOT_FOUND) {
        throw new SearchIndexNotFoundException(String.format("Failed to to find index %s", index));
      } else {
        throw new SearchException(String.format("Search failed due to %s", e.getDetailedMessage()));
      }
    }
  }

  @Override
  public SearchResultListMapper listWithDeepPagination(
      String index,
      String query,
      String filter,
      String[] fields,
      SearchSortFilter searchSortFilter,
      int size,
      Object[] searchAfter)
      throws IOException {
    SearchSourceBuilder searchSourceBuilder = new SearchSourceBuilder();
    if (!nullOrEmpty(query)) {
      searchSourceBuilder = getSearchBuilderFactory().getSearchSourceBuilder(index, query, 0, size);
    }
    if (!nullOrEmpty(fields)) {
      searchSourceBuilder.fetchSource(fields, null);
    }

    List<Map<String, Object>> results = new ArrayList<>();

    if (Optional.ofNullable(filter).isPresent()) {
      getSearchFilter(filter, searchSourceBuilder, !nullOrEmpty(query));
    }

    searchSourceBuilder.timeout(new TimeValue(30, TimeUnit.SECONDS));
    searchSourceBuilder.from(0);
    searchSourceBuilder.size(size);

    if (Optional.ofNullable(searchAfter).isPresent()) {
      searchSourceBuilder.searchAfter(searchAfter);
    }

    if (searchSortFilter.isSorted()) {
      FieldSortBuilder fieldSortBuilder =
          SortBuilders.fieldSort(searchSortFilter.getSortField())
              .order(SortOrder.fromString(searchSortFilter.getSortType()));
      if (searchSortFilter.isNested()) {
        NestedSortBuilder nestedSortBuilder =
            new NestedSortBuilder(searchSortFilter.getSortNestedPath());
        fieldSortBuilder.setNestedSort(nestedSortBuilder);
        fieldSortBuilder.sortMode(
            SortMode.valueOf(searchSortFilter.getSortNestedMode().toUpperCase()));
      }
      searchSourceBuilder.sort(fieldSortBuilder);
    }
    try {
      SearchResponse response =
          client.search(
              new os.org.opensearch.action.search.SearchRequest(index).source(searchSourceBuilder),
              RequestOptions.DEFAULT);
      SearchHits searchHits = response.getHits();
      List<SearchHit> hits = List.of(searchHits.getHits());
      Object[] lastHitSortValues = null;

      if (!hits.isEmpty()) {
        lastHitSortValues = hits.get(hits.size() - 1).getSortValues();
      }

      hits.forEach(hit -> results.add(hit.getSourceAsMap()));
      return new SearchResultListMapper(
          results, searchHits.getTotalHits().value, lastHitSortValues);
    } catch (OpenSearchStatusException e) {
      if (e.status() == RestStatus.NOT_FOUND) {
        throw new SearchIndexNotFoundException(String.format("Failed to to find index %s", index));
      } else {
        throw new SearchException(String.format("Search failed due to %s", e.getDetailedMessage()));
      }
    }
  }

  @Override
  public Response searchBySourceUrl(String sourceUrl) throws IOException {
    os.org.opensearch.action.search.SearchRequest searchRequest =
        new os.org.opensearch.action.search.SearchRequest(
            Entity.getSearchRepository().getIndexOrAliasName(GLOBAL_SEARCH_ALIAS));
    SearchSourceBuilder searchSourceBuilder = new SearchSourceBuilder();
    searchSourceBuilder.query(
        QueryBuilders.boolQuery().must(QueryBuilders.termQuery("sourceUrl", sourceUrl)));
    searchRequest.source(searchSourceBuilder);
    String response = client.search(searchRequest, RequestOptions.DEFAULT).toString();
    return Response.status(OK).entity(response).build();
  }

  @Override
  public SearchLineageResult searchLineage(SearchLineageRequest lineageRequest) throws IOException {
    int upstreamDepth = lineageRequest.getUpstreamDepth();
    int downstreamDepth = lineageRequest.getDownstreamDepth();
    SearchLineageResult result =
        lineageGraphBuilder.getDownstreamLineage(
            lineageRequest
                .withUpstreamDepth(upstreamDepth + 1)
                .withDownstreamDepth(downstreamDepth + 1)
                .withDirection(LineageDirection.DOWNSTREAM)
                .withDirectionValue(
                    getLineageDirection(
                        lineageRequest.getDirection(), lineageRequest.getIsConnectedVia())));
    SearchLineageResult upstreamLineage =
        lineageGraphBuilder.getUpstreamLineage(
            lineageRequest
                .withUpstreamDepth(upstreamDepth + 1)
                .withDownstreamDepth(downstreamDepth + 1)
                .withDirection(LineageDirection.UPSTREAM)
                .withDirectionValue(
                    getLineageDirection(
                        lineageRequest.getDirection(), lineageRequest.getIsConnectedVia())));

    // Here we are merging everything from downstream paging into upstream paging
    for (var nodeFromDownstream : result.getNodes().entrySet()) {
      if (upstreamLineage.getNodes().containsKey(nodeFromDownstream.getKey())) {
        NodeInformation existingNode = upstreamLineage.getNodes().get(nodeFromDownstream.getKey());
        LayerPaging existingPaging = existingNode.getPaging();
        existingPaging.setEntityDownstreamCount(
            nodeFromDownstream.getValue().getPaging().getEntityDownstreamCount());
      }
    }
    // since paging from downstream is merged into upstream, we can just put the upstream result
    result.getNodes().putAll(upstreamLineage.getNodes());
    result.getUpstreamEdges().putAll(upstreamLineage.getUpstreamEdges());
    return result;
  }

  public SearchLineageResult searchLineageWithDirection(SearchLineageRequest lineageRequest)
      throws IOException {
    int upstreamDepth = lineageRequest.getUpstreamDepth();
    int downstreamDepth = lineageRequest.getDownstreamDepth();
    if (lineageRequest.getDirection().equals(LineageDirection.UPSTREAM)) {
      return lineageGraphBuilder.getUpstreamLineage(
          lineageRequest
              .withUpstreamDepth(upstreamDepth + 1)
              .withDownstreamDepth(downstreamDepth + 1)
              .withDirectionValue(
                  getLineageDirection(
                      lineageRequest.getDirection(), lineageRequest.getIsConnectedVia())));
    } else {
      return lineageGraphBuilder.getDownstreamLineage(
          lineageRequest
              .withUpstreamDepth(upstreamDepth + 1)
              .withDownstreamDepth(downstreamDepth + 1)
              .withDirectionValue(
                  getLineageDirection(
                      lineageRequest.getDirection(), lineageRequest.getIsConnectedVia())));
    }
  }

  private void getEntityRelationship(
      String fqn,
      int depth,
      Set<Map<String, Object>> edges,
      Set<Map<String, Object>> nodes,
      String queryFilter,
      String direction,
      boolean deleted)
      throws IOException {
    if (depth <= 0) {
      return;
    }
    os.org.opensearch.action.search.SearchRequest searchRequest =
        new os.org.opensearch.action.search.SearchRequest(
            Entity.getSearchRepository().getIndexOrAliasName(GLOBAL_SEARCH_ALIAS));
    SearchSourceBuilder searchSourceBuilder = new SearchSourceBuilder();
    searchSourceBuilder.query(
        QueryBuilders.boolQuery()
            .must(QueryBuilders.termQuery(direction, FullyQualifiedName.buildHash(fqn))));
    if (CommonUtil.nullOrEmpty(deleted)) {
      searchSourceBuilder.query(
          QueryBuilders.boolQuery()
              .must(QueryBuilders.termQuery(direction, FullyQualifiedName.buildHash(fqn)))
              .must(QueryBuilders.termQuery("deleted", deleted)));
    }
    if (!nullOrEmpty(queryFilter) && !queryFilter.equals("{}")) {
      try {
        XContentParser filterParser =
            XContentType.JSON
                .xContent()
                .createParser(
                    OsUtils.osXContentRegistry, LoggingDeprecationHandler.INSTANCE, queryFilter);
        QueryBuilder filter = SearchSourceBuilder.fromXContent(filterParser).query();
        BoolQueryBuilder newQuery =
            QueryBuilders.boolQuery().must(searchSourceBuilder.query()).filter(filter);
        searchSourceBuilder.query(newQuery);
      } catch (Exception ex) {
        LOG.warn("Error parsing query_filter from query parameters, ignoring filter", ex);
      }
    }
    searchRequest.source(searchSourceBuilder.size(1000));
    os.org.opensearch.action.search.SearchResponse searchResponse =
        client.search(searchRequest, RequestOptions.DEFAULT);
    for (var hit : searchResponse.getHits().getHits()) {
      List<Map<String, Object>> entityRelationship =
          (List<Map<String, Object>>) hit.getSourceAsMap().get("entityRelationship");
      HashMap<String, Object> tempMap = new HashMap<>(JsonUtils.getMap(hit.getSourceAsMap()));
      tempMap.keySet().removeAll(FIELDS_TO_REMOVE_ENTITY_RELATIONSHIP);
      nodes.add(tempMap);
      for (Map<String, Object> er : entityRelationship) {
        Map<String, String> entity = (HashMap<String, String>) er.get("entity");
        Map<String, String> relatedEntity = (HashMap<String, String>) er.get("relatedEntity");
        if (direction.equalsIgnoreCase(ENTITY_RELATIONSHIP_DIRECTION_ENTITY)) {
          if (!edges.contains(er) && entity.get("fqn").equals(fqn)) {
            edges.add(er);
            getEntityRelationship(
                relatedEntity.get("fqn"), depth - 1, edges, nodes, queryFilter, direction, deleted);
          }
        } else {
          if (!edges.contains(er) && relatedEntity.get("fqn").equals(fqn)) {
            edges.add(er);
            getEntityRelationship(
                entity.get("fqn"), depth - 1, edges, nodes, queryFilter, direction, deleted);
          }
        }
      }
    }
  }

  public Map<String, Object> searchEntityRelationshipInternal(
      String fqn, int upstreamDepth, int downstreamDepth, String queryFilter, boolean deleted)
      throws IOException {
    Map<String, Object> responseMap = new HashMap<>();
    Set<Map<String, Object>> edges = new HashSet<>();
    Set<Map<String, Object>> nodes = new HashSet<>();
    os.org.opensearch.action.search.SearchRequest searchRequest =
        new os.org.opensearch.action.search.SearchRequest(
            Entity.getSearchRepository().getIndexOrAliasName(GLOBAL_SEARCH_ALIAS));
    SearchSourceBuilder searchSourceBuilder = new SearchSourceBuilder();
    searchSourceBuilder.query(
        QueryBuilders.boolQuery().must(QueryBuilders.termQuery("fullyQualifiedName", fqn)));
    searchRequest.source(searchSourceBuilder.size(1000));
    SearchResponse searchResponse = client.search(searchRequest, RequestOptions.DEFAULT);
    for (var hit : searchResponse.getHits().getHits()) {
      HashMap<String, Object> tempMap = new HashMap<>(JsonUtils.getMap(hit.getSourceAsMap()));
      tempMap.keySet().removeAll(FIELDS_TO_REMOVE);
      responseMap.put("entity", tempMap);
    }
    getEntityRelationship(
        fqn,
        downstreamDepth,
        edges,
        nodes,
        queryFilter,
        ENTITY_RELATIONSHIP_DIRECTION_ENTITY,
        deleted);
    getEntityRelationship(
        fqn,
        upstreamDepth,
        edges,
        nodes,
        queryFilter,
        ENTITY_RELATIONSHIP_DIRECTION_RELATED_ENTITY,
        deleted);
    responseMap.put("edges", edges);
    responseMap.put("nodes", nodes);
    return responseMap;
  }

  @Override
  public Response searchEntityRelationship(
      String fqn, int upstreamDepth, int downstreamDepth, String queryFilter, boolean deleted)
      throws IOException {
    Map<String, Object> responseMap =
        searchEntityRelationshipInternal(fqn, upstreamDepth, downstreamDepth, queryFilter, deleted);
    return Response.status(OK).entity(responseMap).build();
  }

  @Override
  public Response searchDataQualityLineage(
      String fqn, int upstreamDepth, String queryFilter, boolean deleted) throws IOException {
    Map<String, Object> responseMap = new HashMap<>();
    Set<EsLineageData> edges = new HashSet<>();
    Set<Map<String, Object>> nodes = new HashSet<>();
    searchDataQualityLineage(fqn, upstreamDepth, queryFilter, deleted, edges, nodes);
    responseMap.put("edges", edges);
    responseMap.put("nodes", nodes);
    return Response.status(OK).entity(responseMap).build();
  }

  public Map<String, Object> searchSchemaEntityRelationshipInternal(
      String fqn, int upstreamDepth, int downstreamDepth, String queryFilter, boolean deleted)
      throws IOException {
    Map<String, Object> responseMap = new HashMap<>();
    Set<Map<String, Object>> edges = new HashSet<>();
    Set<Map<String, Object>> nodes = new HashSet<>();
    os.org.opensearch.action.search.SearchRequest searchRequest =
        new os.org.opensearch.action.search.SearchRequest(
            Entity.getSearchRepository().getIndexOrAliasName(GLOBAL_SEARCH_ALIAS));
    SearchSourceBuilder searchSourceBuilder = new SearchSourceBuilder();
    searchSourceBuilder.query(
        QueryBuilders.boolQuery().must(QueryBuilders.termQuery("fullyQualifiedName", fqn)));
    searchRequest.source(searchSourceBuilder.size(1000));
    SearchResponse searchResponse = client.search(searchRequest, RequestOptions.DEFAULT);
    for (var hit : searchResponse.getHits().getHits()) {
      HashMap<String, Object> tempMap = new HashMap<>(JsonUtils.getMap(hit.getSourceAsMap()));
      tempMap.keySet().removeAll(FIELDS_TO_REMOVE);
      responseMap.put("entity", tempMap);
    }
    TableRepository repository = (TableRepository) Entity.getEntityRepository(TABLE);
    ListFilter filter = new ListFilter(Include.NON_DELETED).addQueryParam("databaseSchema", fqn);
    List<Table> tables =
        repository.listAll(repository.getFields("tableConstraints, displayName, owners"), filter);
    for (Table table : tables) {
      getEntityRelationship(
          table.getFullyQualifiedName(),
          downstreamDepth,
          edges,
          nodes,
          queryFilter,
          ENTITY_RELATIONSHIP_DIRECTION_ENTITY,
          deleted);
      getEntityRelationship(
          table.getFullyQualifiedName(),
          upstreamDepth,
          edges,
          nodes,
          queryFilter,
          ENTITY_RELATIONSHIP_DIRECTION_RELATED_ENTITY,
          deleted);
    }
    // Add the remaining tables from the list into the nodes
    // These will the one's that do not have any entity relationship
    for (Table table : tables) {
      boolean tablePresent = false;
      for (Map<String, Object> node : nodes) {
        if (table.getId().toString().equals(node.get("id"))) {
          tablePresent = true;
          break;
        }
      }
      if (!tablePresent) {
        HashMap<String, Object> tableMap = new HashMap<>(JsonUtils.getMap(table));
        tableMap.keySet().removeAll(FIELDS_TO_REMOVE_ENTITY_RELATIONSHIP);
        tableMap.put("entityType", "table");
        nodes.add(tableMap);
      }
    }
    responseMap.put("edges", edges);
    responseMap.put("nodes", nodes);
    return responseMap;
  }

  public Response searchSchemaEntityRelationship(
      String fqn, int upstreamDepth, int downstreamDepth, String queryFilter, boolean deleted)
      throws IOException {
    Map<String, Object> responseMap =
        searchSchemaEntityRelationshipInternal(
            fqn, upstreamDepth, downstreamDepth, queryFilter, deleted);
    return Response.status(OK).entity(responseMap).build();
  }

  private void searchDataQualityLineage(
      String fqn,
      int upstreamDepth,
      String queryFilter,
      boolean deleted,
      Set<EsLineageData> edges,
      Set<Map<String, Object>> nodes)
      throws IOException {
    Map<String, Map<String, Object>> allNodes = new HashMap<>();
    Map<String, List<EsLineageData>> allEdges = new HashMap<>();
    Set<String> nodesWithFailures = new HashSet<>();

    collectNodesAndEdges(
        fqn,
        upstreamDepth,
        queryFilter,
        deleted,
        allEdges,
        allNodes,
        nodesWithFailures,
        new HashSet<>());
    for (String nodeWithFailure : nodesWithFailures) {
      traceBackDQLineage(
          nodeWithFailure, nodesWithFailures, allEdges, allNodes, nodes, edges, new HashSet<>());
    }
  }

  private void collectNodesAndEdges(
      String fqn,
      int upstreamDepth,
      String queryFilter,
      boolean deleted,
      Map<String, List<EsLineageData>> allEdges,
      Map<String, Map<String, Object>> allNodes,
      Set<String> nodesWithFailure,
      Set<String> processedNode)
      throws IOException {
    TestCaseResultRepository testCaseResultRepository = new TestCaseResultRepository();
    if (upstreamDepth <= 0 || processedNode.contains(fqn)) {
      return;
    }
    processedNode.add(fqn);
    SearchResponse searchResponse = performLineageSearch(fqn, queryFilter, deleted);
    Optional<List> optionalDocs =
        JsonUtils.readJsonAtPath(searchResponse.toString(), "$.hits.hits[*]._source", List.class);

    if (optionalDocs.isPresent()) {
      List<Map<String, Object>> docs = (List<Map<String, Object>>) optionalDocs.get();
      for (Map<String, Object> doc : docs) {
        String nodeId = doc.get("id").toString();
        allNodes.put(nodeId, doc);
        if (testCaseResultRepository.hasTestCaseFailure(doc.get("fullyQualifiedName").toString())) {
          nodesWithFailure.add(nodeId);
        }

        List<EsLineageData> lineageDataList =
            JsonUtils.readOrConvertValues(doc.get("upstreamLineage"), EsLineageData.class);
        for (EsLineageData lineage : lineageDataList) {
          // lineage toEntity is the entity itself
          lineage.withToEntity(getRelationshipRef(doc));
          String fromEntityId = lineage.getFromEntity().getId().toString();
          allEdges.computeIfAbsent(fromEntityId, k -> new ArrayList<>()).add(lineage);
          collectNodesAndEdges(
              lineage.getFromEntity().getFullyQualifiedName(),
              upstreamDepth - 1,
              queryFilter,
              deleted,
              allEdges,
              allNodes,
              nodesWithFailure,
              processedNode);
        }
      }
    }
  }

  private void traceBackDQLineage(
      String nodeFailureId,
      Set<String> nodesWithFailures,
      Map<String, List<EsLineageData>> allEdges,
      Map<String, Map<String, Object>> allNodes,
      Set<Map<String, Object>> nodes,
      Set<EsLineageData> edges,
      Set<String> processedNodes) {
    if (processedNodes.contains(nodeFailureId)) {
      return;
    }

    processedNodes.add(nodeFailureId);
    if (nodesWithFailures.contains(nodeFailureId)) {
      Map<String, Object> node = allNodes.get(nodeFailureId);
      if (node != null) {
        node.keySet().removeAll(FIELDS_TO_REMOVE);
        node.remove("lineage");
        nodes.add(node);
      }
    }
    List<EsLineageData> edgesForNode = allEdges.get(nodeFailureId);
    if (edgesForNode != null) {
      for (EsLineageData edge : edgesForNode) {
        String fromEntityId = edge.getFromEntity().getId().toString();
        if (!fromEntityId.equals(nodeFailureId)) continue;
        edges.add(edge);
        traceBackDQLineage(
            edge.getToEntity().getId().toString(),
            nodesWithFailures,
            allEdges,
            allNodes,
            nodes,
            edges,
            processedNodes);
      }
    }
  }

  private SearchResponse performLineageSearch(String fqn, String queryFilter, boolean deleted)
      throws IOException {
    os.org.opensearch.action.search.SearchRequest searchRequest =
        new os.org.opensearch.action.search.SearchRequest(
            Entity.getSearchRepository().getIndexOrAliasName(GLOBAL_SEARCH_ALIAS));
    SearchSourceBuilder searchSourceBuilder = new SearchSourceBuilder();
    searchSourceBuilder.query(
        QueryBuilders.boolQuery()
            .must(
                QueryBuilders.termQuery(
                    "lineage.fromEntity.fqnHash.keyword", FullyQualifiedName.buildHash(fqn)))
            .must(QueryBuilders.termQuery("deleted", !nullOrEmpty(deleted) && deleted)));

    buildSearchSourceFilter(queryFilter, searchSourceBuilder);
    searchRequest.source(searchSourceBuilder.size(1000));
    return client.search(searchRequest, RequestOptions.DEFAULT);
  }

  private static FunctionScoreQueryBuilder boostScore(QueryStringQueryBuilder queryBuilder) {
    FunctionScoreQueryBuilder.FilterFunctionBuilder tier1Boost =
        new FunctionScoreQueryBuilder.FilterFunctionBuilder(
            QueryBuilders.termQuery("tier.tagFQN", "Tier1"),
            ScoreFunctionBuilders.weightFactorFunction(50.0f));

    FunctionScoreQueryBuilder.FilterFunctionBuilder tier2Boost =
        new FunctionScoreQueryBuilder.FilterFunctionBuilder(
            QueryBuilders.termQuery("tier.tagFQN", "Tier2"),
            ScoreFunctionBuilders.weightFactorFunction(30.0f));

    FunctionScoreQueryBuilder.FilterFunctionBuilder tier3Boost =
        new FunctionScoreQueryBuilder.FilterFunctionBuilder(
            QueryBuilders.termQuery("tier.tagFQN", "Tier3"),
            ScoreFunctionBuilders.weightFactorFunction(15.0f));

    FunctionScoreQueryBuilder.FilterFunctionBuilder weeklyStatsBoost =
        new FunctionScoreQueryBuilder.FilterFunctionBuilder(
            QueryBuilders.rangeQuery("usageSummary.weeklyStats.count").gt(0),
            ScoreFunctionBuilders.fieldValueFactorFunction("usageSummary.weeklyStats.count")
                .factor(4.0f)
                .modifier(FieldValueFactorFunction.Modifier.SQRT)
                .missing(1));

    FunctionScoreQueryBuilder.FilterFunctionBuilder totalVotesBoost =
        new FunctionScoreQueryBuilder.FilterFunctionBuilder(
            QueryBuilders.rangeQuery("totalVotes").gt(0),
            ScoreFunctionBuilders.fieldValueFactorFunction("totalVotes")
                .factor(3.0f)
                .modifier(FieldValueFactorFunction.Modifier.LN1P)
                .missing(0));

    // FunctionScoreQueryBuilder with an array of score functions
    return QueryBuilders.functionScoreQuery(
            queryBuilder,
            new FunctionScoreQueryBuilder.FilterFunctionBuilder[] {
              tier1Boost, tier2Boost, tier3Boost, weeklyStatsBoost, totalVotesBoost
            })
        .scoreMode(FunctionScoreQuery.ScoreMode.SUM)
        .boostMode(CombineFunction.MULTIPLY);
  }

  private static HighlightBuilder buildHighlights(List<String> fields) {
    List<String> defaultFields =
        List.of(FIELD_DISPLAY_NAME, FIELD_DESCRIPTION, FIELD_DISPLAY_NAME_NGRAM);
    defaultFields = Stream.concat(defaultFields.stream(), fields.stream()).toList();
    HighlightBuilder hb = new HighlightBuilder();
    for (String field : defaultFields) {
      HighlightBuilder.Field highlightField = new HighlightBuilder.Field(field);
      highlightField.highlighterType(UNIFIED);
      hb.field(highlightField);
    }
    hb.preTags(PRE_TAG);
    hb.postTags(POST_TAG);
    hb.maxAnalyzerOffset(MAX_ANALYZED_OFFSET);
    hb.requireFieldMatch(false);
    return hb;
  }

  @Override
  public Response searchByField(String fieldName, String fieldValue, String index)
      throws IOException {
    os.org.opensearch.action.search.SearchRequest searchRequest =
        new os.org.opensearch.action.search.SearchRequest(
            Entity.getSearchRepository().getIndexOrAliasName(index));
    SearchSourceBuilder searchSourceBuilder = new SearchSourceBuilder();
    searchSourceBuilder.query(QueryBuilders.wildcardQuery(fieldName, fieldValue));
    searchRequest.source(searchSourceBuilder);
    String response = client.search(searchRequest, RequestOptions.DEFAULT).toString();
    return Response.status(OK).entity(response).build();
  }

  public Response aggregate(String index, String fieldName, String value, String query)
      throws IOException {
    SearchSourceBuilder searchSourceBuilder = new SearchSourceBuilder();
    XContentParser filterParser =
        XContentType.JSON
            .xContent()
            .createParser(OsUtils.osXContentRegistry, LoggingDeprecationHandler.INSTANCE, query);
    QueryBuilder filter = SearchSourceBuilder.fromXContent(filterParser).query();

    BoolQueryBuilder boolQueryBuilder = QueryBuilders.boolQuery().must(filter);
    searchSourceBuilder
        .aggregation(
            AggregationBuilders.terms(fieldName)
                .field(fieldName)
                .size(MAX_AGGREGATE_SIZE)
                .includeExclude(new IncludeExclude(value.toLowerCase(), null))
                .order(BucketOrder.key(true)))
        .query(boolQueryBuilder)
        .size(0);
    searchSourceBuilder.timeout(new TimeValue(30, TimeUnit.SECONDS));
    String response =
        client
            .search(
                new os.org.opensearch.action.search.SearchRequest(
                        Entity.getSearchRepository().getIndexOrAliasName(index))
                    .source(searchSourceBuilder),
                RequestOptions.DEFAULT)
            .toString();
    return Response.status(OK).entity(response).build();
  }

  @Override
  public DataQualityReport genericAggregation(
      String query, String index, SearchAggregation aggregationMetadata) throws IOException {
    List<OpenAggregations> aggregationBuilder =
        OpenAggregationsBuilder.buildAggregation(
            aggregationMetadata.getAggregationTree(), null, new ArrayList<>());

    // Create search request
    os.org.opensearch.action.search.SearchRequest searchRequest =
        new os.org.opensearch.action.search.SearchRequest(
            Entity.getSearchRepository().getIndexOrAliasName(index));

    // Create search source builder
    SearchSourceBuilder searchSourceBuilder = new SearchSourceBuilder();
    if (query != null) {
      XContentParser queryParser =
          XContentType.JSON
              .xContent()
              .createParser(OsUtils.osXContentRegistry, LoggingDeprecationHandler.INSTANCE, query);
      QueryBuilder parsedQuery = SearchSourceBuilder.fromXContent(queryParser).query();
      BoolQueryBuilder boolQueryBuilder = QueryBuilders.boolQuery().must(parsedQuery);
      searchSourceBuilder.query(boolQueryBuilder);
    }
    searchSourceBuilder.size(0).timeout(new TimeValue(30, TimeUnit.SECONDS));

    for (OpenAggregations aggregation : aggregationBuilder) {
      if (!aggregation.isPipelineAggregation()) {
        searchSourceBuilder.aggregation(aggregation.getElasticAggregationBuilder());
      } else {
        searchSourceBuilder.aggregation(aggregation.getElasticPipelineAggregationBuilder());
      }
    }

    searchRequest.source(searchSourceBuilder);
    String response = client.search(searchRequest, RequestOptions.DEFAULT).toString();
    JsonObject jsonResponse = JsonUtils.readJson(response).asJsonObject();
    Optional<JsonObject> aggregationResults =
        Optional.ofNullable(jsonResponse.getJsonObject("aggregations"));
    return SearchIndexUtils.parseAggregationResults(
        aggregationResults, aggregationMetadata.getAggregationMetadata());
  }

  @Override
  public JsonObject aggregate(
      String query, String index, SearchAggregation searchAggregation, String filter)
      throws IOException {
    if (searchAggregation == null) {
      return null;
    }

    List<OpenAggregations> aggregationBuilder =
        OpenAggregationsBuilder.buildAggregation(
            searchAggregation.getAggregationTree(), null, new ArrayList<>());
    os.org.opensearch.action.search.SearchRequest searchRequest =
        new os.org.opensearch.action.search.SearchRequest(
            Entity.getSearchRepository().getIndexOrAliasName(index));
    SearchSourceBuilder searchSourceBuilder = new SearchSourceBuilder();
    if (query != null) {
      XContentParser queryParser =
          XContentType.JSON
              .xContent()
              .createParser(OsUtils.osXContentRegistry, LoggingDeprecationHandler.INSTANCE, query);
      QueryBuilder parsedQuery = SearchSourceBuilder.fromXContent(queryParser).query();
      BoolQueryBuilder boolQueryBuilder = QueryBuilders.boolQuery().must(parsedQuery);
      searchSourceBuilder.query(boolQueryBuilder);
    }
    getSearchFilter(filter, searchSourceBuilder, !nullOrEmpty(query));

    searchSourceBuilder.size(0).timeout(new TimeValue(30, TimeUnit.SECONDS));

    for (OpenAggregations aggregation : aggregationBuilder) {
      if (!aggregation.isPipelineAggregation()) {
        searchSourceBuilder.aggregation(aggregation.getElasticAggregationBuilder());
      } else {
        searchSourceBuilder.aggregation(aggregation.getElasticPipelineAggregationBuilder());
      }
    }

    searchRequest.source(searchSourceBuilder);

    String response = client.search(searchRequest, RequestOptions.DEFAULT).toString();
    JsonObject jsonResponse = JsonUtils.readJson(response).asJsonObject();
    return jsonResponse.getJsonObject("aggregations");
  }

  @SneakyThrows
  public void updateSearch(UpdateRequest updateRequest) {
    if (updateRequest != null) {
      updateRequest.setRefreshPolicy(WriteRequest.RefreshPolicy.IMMEDIATE);
      LOG.debug(SENDING_REQUEST_TO_ELASTIC_SEARCH, updateRequest);
      client.update(updateRequest, RequestOptions.DEFAULT);
    }
  }

  public Response suggest(SearchRequest request) throws IOException {
    String fieldName = request.getFieldName();
    SearchSourceBuilder searchSourceBuilder = new SearchSourceBuilder();
    CompletionSuggestionBuilder suggestionBuilder =
        SuggestBuilders.completionSuggestion(fieldName)
            .prefix(request.getQuery(), Fuzziness.AUTO)
            .size(request.getSize())
            .skipDuplicates(true);
    if (fieldName.equalsIgnoreCase("suggest")) {
      suggestionBuilder.contexts(
          Collections.singletonMap(
              "deleted",
              Collections.singletonList(
                  CategoryQueryContext.builder()
                      .setCategory(String.valueOf(request.isDeleted()))
                      .build())));
    }
    SuggestBuilder suggestBuilder = new SuggestBuilder();
    suggestBuilder.addSuggestion("metadata-suggest", suggestionBuilder);
    searchSourceBuilder
        .suggest(suggestBuilder)
        .timeout(new TimeValue(30, TimeUnit.SECONDS))
        .fetchSource(
            new FetchSourceContext(
                request.isFetchSource(),
                request.getIncludeSourceFields().toArray(String[]::new),
                new String[] {}));
    os.org.opensearch.action.search.SearchRequest searchRequest =
        new os.org.opensearch.action.search.SearchRequest(
                Entity.getSearchRepository().getIndexOrAliasName(request.getIndex()))
            .source(searchSourceBuilder);
    SearchResponse searchResponse = client.search(searchRequest, RequestOptions.DEFAULT);
    Suggest suggest = searchResponse.getSuggest();
    return Response.status(OK).entity(suggest.toString()).build();
  }

  private static QueryStringQueryBuilder buildSearchQueryBuilder(
      String query, Map<String, Float> fields) {
    return QueryBuilders.queryStringQuery(query)
        .fields(fields)
        .type(MultiMatchQueryBuilder.Type.MOST_FIELDS)
        .defaultOperator(Operator.AND)
        .fuzziness(Fuzziness.AUTO)
        .fuzzyPrefixLength(3)
        .tieBreaker(0.5f);
  }

  private static SearchSourceBuilder addAggregation(SearchSourceBuilder builder) {
    builder
        .aggregation(
            AggregationBuilders.terms("serviceType").field("serviceType").size(MAX_AGGREGATE_SIZE))
        .aggregation(
            AggregationBuilders.terms("service.displayName.keyword")
                .field("service.displayName.keyword")
                .size(MAX_AGGREGATE_SIZE))
        .aggregation(
            AggregationBuilders.terms("entityType").field("entityType").size(MAX_AGGREGATE_SIZE))
        .aggregation(
            AggregationBuilders.terms("tier.tagFQN").field("tier.tagFQN").size(MAX_AGGREGATE_SIZE))
        .aggregation(
            AggregationBuilders.terms("certification.tagLabel.tagFQN")
                .field("certification.tagLabel.tagFQN")
                .size(MAX_AGGREGATE_SIZE))
        .aggregation(
            AggregationBuilders.terms(OWNER_DISPLAY_NAME_KEYWORD)
                .field(OWNER_DISPLAY_NAME_KEYWORD)
                .size(MAX_AGGREGATE_SIZE))
        .aggregation(
            AggregationBuilders.terms(DOMAIN_DISPLAY_NAME_KEYWORD)
                .field(DOMAIN_DISPLAY_NAME_KEYWORD)
                .size(MAX_AGGREGATE_SIZE))
        .aggregation(AggregationBuilders.terms(ES_TAG_FQN_FIELD).field(ES_TAG_FQN_FIELD))
        .aggregation(
            AggregationBuilders.terms("index_count").field("_index").size(MAX_AGGREGATE_SIZE));
    return builder;
  }

  private static SearchSourceBuilder searchBuilder(
      QueryBuilder queryBuilder, HighlightBuilder hb, int from, int size) {
    SearchSourceBuilder builder =
        new SearchSourceBuilder().query(queryBuilder).from(from).size(size);
    if (hb != null) {
      hb.preTags(PRE_TAG);
      hb.postTags(POST_TAG);
      builder.highlighter(hb);
    }
    return builder;
  }

  @Override
  public ElasticSearchConfiguration.SearchType getSearchType() {
    return ElasticSearchConfiguration.SearchType.OPENSEARCH;
  }

  @Override
  public void createEntity(String indexName, String docId, String doc) {
    if (isClientAvailable) {
      UpdateRequest updateRequest = new UpdateRequest(indexName, docId);
      updateRequest.doc(doc, XContentType.JSON);
      updateRequest.docAsUpsert(true);
      updateSearch(updateRequest);
    }
  }

  @Override
  public void createEntities(String indexName, List<Map<String, String>> docsAndIds)
      throws IOException {
    if (isClientAvailable) {
      BulkRequest bulkRequest = new BulkRequest();
      for (Map<String, String> docAndId : docsAndIds) {
        Map.Entry<String, String> entry = docAndId.entrySet().iterator().next();
        UpdateRequest updateRequest = new UpdateRequest(indexName, entry.getKey());
        updateRequest.doc(entry.getValue(), XContentType.JSON);
        bulkRequest.add(updateRequest);
      }
      bulkRequest.setRefreshPolicy(WriteRequest.RefreshPolicy.IMMEDIATE);
      ActionListener<BulkResponse> listener =
          new ActionListener<BulkResponse>() {
            @Override
            public void onResponse(BulkResponse bulkItemResponses) {
              if (bulkItemResponses.hasFailures()) {
                LOG.error(
                    "Failed to create entities in ElasticSearch: {}",
                    bulkItemResponses.buildFailureMessage());
              } else {
                LOG.debug("Successfully created {} entities in ElasticSearch", docsAndIds.size());
              }
            }

            @Override
            public void onFailure(Exception e) {
              LOG.error("Failed to create entities in ElasticSearch", e);
            }
          };
      client.bulkAsync(bulkRequest, RequestOptions.DEFAULT, listener);
    }
  }

  @Override
  public void createTimeSeriesEntity(String indexName, String docId, String doc) {
    if (isClientAvailable) {
      UpdateRequest updateRequest = new UpdateRequest(indexName, docId);
      updateRequest.doc(doc, XContentType.JSON);
      updateRequest.docAsUpsert(true);
      updateSearch(updateRequest);
    }
  }

  @Override
  public void deleteByScript(String indexName, String scriptTxt, Map<String, Object> params) {
    if (isClientAvailable) {
      Script script = new Script(ScriptType.INLINE, Script.DEFAULT_SCRIPT_LANG, scriptTxt, params);
      ScriptQueryBuilder scriptQuery = new ScriptQueryBuilder(script);
      DeleteByQueryRequest deleteByQueryRequest = new DeleteByQueryRequest(indexName);
      deleteByQueryRequest.setQuery(scriptQuery);
      deleteEntityFromOpenSearchByQuery(deleteByQueryRequest);
    }
  }

  @Override
  public void deleteEntity(String indexName, String docId) {
    if (isClientAvailable) {
      DeleteRequest deleteRequest = new DeleteRequest(indexName, docId);
      deleteEntityFromOpenSearch(deleteRequest);
    }
  }

  @Override
  public void deleteEntityByFQNPrefix(String indexName, String fqnPrefix) {
    if (isClientAvailable) {
      DeleteByQueryRequest deleteByQueryRequest = new DeleteByQueryRequest(indexName);
      deleteByQueryRequest.setQuery(
          new PrefixQueryBuilder("fullyQualifiedName.keyword", fqnPrefix.toLowerCase()));
      deleteEntityFromOpenSearchByQuery(deleteByQueryRequest);
    }
  }

  @Override
  public void deleteEntityByFields(
      List<String> indexName, List<Pair<String, String>> fieldAndValue) {
    if (isClientAvailable) {
      BoolQueryBuilder queryBuilder = new BoolQueryBuilder();
      DeleteByQueryRequest deleteByQueryRequest =
          new DeleteByQueryRequest(indexName.toArray(new String[0]));
      for (Pair<String, String> p : fieldAndValue) {
        queryBuilder.must(new TermQueryBuilder(p.getKey(), p.getValue()));
      }
      deleteByQueryRequest.setQuery(queryBuilder);
      deleteEntityFromOpenSearchByQuery(deleteByQueryRequest);
    }
  }

  @Override
  public void softDeleteOrRestoreEntity(String indexName, String docId, String scriptTxt) {
    if (isClientAvailable) {
      UpdateRequest updateRequest = new UpdateRequest(indexName, docId);
      Script script =
          new Script(ScriptType.INLINE, Script.DEFAULT_SCRIPT_LANG, scriptTxt, new HashMap<>());
      updateRequest.script(script);
      updateSearch(updateRequest);
    }
  }

  @Override
  public void softDeleteOrRestoreChildren(
      List<String> indexName, String scriptTxt, List<Pair<String, String>> fieldAndValue) {
    if (isClientAvailable) {
      UpdateByQueryRequest updateByQueryRequest =
          new UpdateByQueryRequest(indexName.toArray(new String[0]));
      BoolQueryBuilder queryBuilder = new BoolQueryBuilder();
      for (Pair<String, String> p : fieldAndValue) {
        queryBuilder.must(new TermQueryBuilder(p.getKey(), p.getValue()));
      }
      updateByQueryRequest.setQuery(queryBuilder);
      Script script =
          new Script(ScriptType.INLINE, Script.DEFAULT_SCRIPT_LANG, scriptTxt, new HashMap<>());
      updateByQueryRequest.setScript(script);
      updateOpenSearchByQuery(updateByQueryRequest);
    }
  }

  @Override
  public void updateEntity(
      String indexName, String docId, Map<String, Object> doc, String scriptTxt) {
    if (isClientAvailable) {
      UpdateRequest updateRequest = new UpdateRequest(indexName, docId);
      Script script =
          new Script(
              ScriptType.INLINE, Script.DEFAULT_SCRIPT_LANG, scriptTxt, JsonUtils.getMap(doc));
      updateRequest.scriptedUpsert(true);
      updateRequest.script(script);
      updateOpenSearch(updateRequest);
    }
  }

  @Override
  public void reindexAcrossIndices(String matchingKey, EntityReference sourceRef) {
    if (isClientAvailable) {
      getAsyncExecutor()
          .submit(
              () -> {
                try {
                  // Initialize the 'from' parameter to 0
                  int from = 0;
                  boolean hasMoreResults = true;

                  while (hasMoreResults) {
                    List<EntityReference> entities =
                        ReindexingUtil.findReferenceInElasticSearchAcrossAllIndexes(
                            matchingKey,
                            ReindexingUtil.escapeDoubleQuotes(sourceRef.getFullyQualifiedName()),
                            from);

                    // Async Re-index the entities which matched
                    processEntitiesForReindex(entities);

                    // Update from
                    from += entities.size();
                    hasMoreResults = !entities.isEmpty();
                  }
                } catch (Exception ex) {
                  LOG.error("Reindexing Across Entities Failed", ex);
                }
              });
    }
  }

  private void processEntitiesForReindex(List<EntityReference> references) throws IOException {
    if (!references.isEmpty()) {
      // Process entities for reindex
      BulkRequest bulkRequests = new BulkRequest();
      // Build Bulk request
      for (EntityReference entityRef : references) {
        // Reindex entity
        UpdateRequest request =
            getUpdateRequest(entityRef.getType(), Entity.getEntity(entityRef, "*", Include.ALL));
        bulkRequests.add(request);
      }

      if (isClientAvailable) {
        client.bulk(bulkRequests, RequestOptions.DEFAULT);
      }
    }
  }

  private void updateChildren(
      UpdateByQueryRequest updateByQueryRequest,
      Pair<String, String> fieldAndValue,
      Pair<String, Map<String, Object>> updates) {
    updateByQueryRequest.setQuery(
        new MatchQueryBuilder(fieldAndValue.getKey(), fieldAndValue.getValue())
            .operator(Operator.AND));
    Script script =
        new Script(
            ScriptType.INLINE,
            Script.DEFAULT_SCRIPT_LANG,
            updates.getKey(),
            JsonUtils.getMap(updates.getValue() == null ? new HashMap<>() : updates.getValue()));
    updateByQueryRequest.setScript(script);
    updateOpenSearchByQuery(updateByQueryRequest);
  }

  @Override
  public void updateChildren(
      String indexName,
      Pair<String, String> fieldAndValue,
      Pair<String, Map<String, Object>> updates) {
    if (isClientAvailable) {
      UpdateByQueryRequest updateByQueryRequest =
          new UpdateByQueryRequest(Entity.getSearchRepository().getIndexOrAliasName(indexName));
      updateChildren(updateByQueryRequest, fieldAndValue, updates);
    }
  }

  @Override
  public void updateChildren(
      List<String> indexName,
      Pair<String, String> fieldAndValue,
      Pair<String, Map<String, Object>> updates) {
    if (isClientAvailable) {
      UpdateByQueryRequest updateByQueryRequest =
          new UpdateByQueryRequest(indexName.toArray(new String[0]));
      updateChildren(updateByQueryRequest, fieldAndValue, updates);
    }
  }

  @Override
  public void updateByFqnPrefix(
      String indexName, String oldParentFQN, String newParentFQN, String prefixFieldCondition) {
    // Match all children documents whose fullyQualifiedName starts with the old parent's FQN
    PrefixQueryBuilder prefixQuery = new PrefixQueryBuilder(prefixFieldCondition, oldParentFQN);
    UpdateByQueryRequest updateByQueryRequest =
        new UpdateByQueryRequest(Entity.getSearchRepository().getIndexOrAliasName(indexName));
    updateByQueryRequest.setQuery(prefixQuery);

    Map<String, Object> params = new HashMap<>();
    params.put("oldParentFQN", oldParentFQN);
    params.put("newParentFQN", newParentFQN);

    String painlessScript =
        "String updatedFQN = ctx._source.fullyQualifiedName.replace(params.oldParentFQN, params.newParentFQN); "
            + "ctx._source.fullyQualifiedName = updatedFQN; "
            + "ctx._source.fqnDepth = updatedFQN.splitOnToken('.').length; "
            + "if (ctx._source.containsKey('parent')) { "
            + "    if (ctx._source.parent.containsKey('fullyQualifiedName')) { "
            + "        String parentFQN = ctx._source.parent.fullyQualifiedName; "
            + "        ctx._source.parent.fullyQualifiedName = parentFQN.replace(params.oldParentFQN, params.newParentFQN); "
            + "    } "
            + "} "
            + "if (ctx._source.containsKey('tags')) { "
            + "    for (int i = 0; i < ctx._source.tags.size(); i++) { "
            + "        if (ctx._source.tags[i].containsKey('tagFQN')) { "
            + "            String tagFQN = ctx._source.tags[i].tagFQN; "
            + "            ctx._source.tags[i].tagFQN = tagFQN.replace(params.oldParentFQN, params.newParentFQN); "
            + "        } "
            + "    } "
            + "}";
    Script inlineScript =
        new Script(ScriptType.INLINE, Script.DEFAULT_SCRIPT_LANG, painlessScript, params);

    updateByQueryRequest.setScript(inlineScript);

    try {
      updateOpenSearchByQuery(updateByQueryRequest);
      LOG.info("Successfully propagated FQN updates for parent FQN: {}", oldParentFQN);
    } catch (Exception e) {
      LOG.error("Error while propagating FQN updates: {}", e.getMessage(), e);
    }
  }

  @Override
  public void updateLineage(
      String indexName, Pair<String, String> fieldAndValue, EsLineageData lineageData) {
    if (isClientAvailable) {
      UpdateByQueryRequest updateByQueryRequest = new UpdateByQueryRequest(indexName);
      updateByQueryRequest.setQuery(
          new MatchQueryBuilder(fieldAndValue.getKey(), fieldAndValue.getValue())
              .operator(Operator.AND));
      Map<String, Object> params =
          Collections.singletonMap("lineageData", JsonUtils.getMap(lineageData));
      Script script =
          new Script(ScriptType.INLINE, Script.DEFAULT_SCRIPT_LANG, ADD_UPDATE_LINEAGE, params);
      updateByQueryRequest.setScript(script);
      updateOpenSearchByQuery(updateByQueryRequest);
    }
  }

  @Override
  public void updateEntityRelationship(
      String indexName,
      Pair<String, String> fieldAndValue,
      Map<String, Object> entityRelationshipData) {
    if (isClientAvailable) {
      UpdateByQueryRequest updateByQueryRequest = new UpdateByQueryRequest(indexName);
      updateByQueryRequest.setQuery(
          new MatchQueryBuilder(fieldAndValue.getKey(), fieldAndValue.getValue())
              .operator(Operator.AND));
      Map<String, Object> params =
          Collections.singletonMap("entityRelationshipData", entityRelationshipData);
      Script script =
          new Script(
              ScriptType.INLINE,
              Script.DEFAULT_SCRIPT_LANG,
              ADD_UPDATE_ENTITY_RELATIONSHIP,
              params);
      updateByQueryRequest.setScript(script);
      updateOpenSearchByQuery(updateByQueryRequest);
    }
  }

  @SneakyThrows
  private void updateOpenSearchByQuery(UpdateByQueryRequest updateByQueryRequest) {
    if (updateByQueryRequest != null && isClientAvailable) {
      updateByQueryRequest.setRefresh(true);
      LOG.debug(SENDING_REQUEST_TO_ELASTIC_SEARCH, updateByQueryRequest);
      client.updateByQuery(updateByQueryRequest, RequestOptions.DEFAULT);
    }
  }

  @SneakyThrows
  public void updateOpenSearch(UpdateRequest updateRequest) {
    if (updateRequest != null && isClientAvailable) {
      updateRequest.setRefreshPolicy(WriteRequest.RefreshPolicy.IMMEDIATE);
      LOG.debug(SENDING_REQUEST_TO_ELASTIC_SEARCH, updateRequest);
      client.update(updateRequest, RequestOptions.DEFAULT);
    }
  }

  @SneakyThrows
  public void deleteByQuery(String index, String query) {
    DeleteByQueryRequest deleteRequest = new DeleteByQueryRequest(index);
    // Hack: Due to an issue on how the RangeQueryBuilder.fromXContent works, we're removing the
    // first token from the Parser
    XContentParser parser = createXContentParser(query);
    parser.nextToken();
    deleteRequest.setQuery(RangeQueryBuilder.fromXContent(parser));
    deleteEntityFromOpenSearchByQuery(deleteRequest);
  }

  @SneakyThrows
  public void deleteByRangeAndTerm(
      String index, String rangeQueryStr, String termKey, String termValue) {
    DeleteByQueryRequest deleteRequest = new DeleteByQueryRequest(index);
    // Hack: Due to an issue on how the RangeQueryBuilder.fromXContent works, we're removing the
    // first token from the Parser
    XContentParser rangeParser = createXContentParser(rangeQueryStr);
    rangeParser.nextToken();
    RangeQueryBuilder rangeQuery = RangeQueryBuilder.fromXContent(rangeParser);

    TermQueryBuilder termQuery = QueryBuilders.termQuery(termKey, termValue);

    BoolQueryBuilder query = QueryBuilders.boolQuery().must(rangeQuery).must(termQuery);
    deleteRequest.setQuery(query);
    deleteEntityFromOpenSearchByQuery(deleteRequest);
  }

  @SneakyThrows
  private void deleteEntityFromOpenSearch(DeleteRequest deleteRequest) {
    if (deleteRequest != null && isClientAvailable) {
      LOG.debug(SENDING_REQUEST_TO_ELASTIC_SEARCH, deleteRequest);
      client.delete(deleteRequest, RequestOptions.DEFAULT);
    }
  }

  @SneakyThrows
  private void deleteEntityFromOpenSearchByQuery(DeleteByQueryRequest deleteRequest) {
    if (deleteRequest != null && isClientAvailable) {
      deleteRequest.setRefresh(true);
      client.deleteByQuery(deleteRequest, RequestOptions.DEFAULT);
    }
  }

  /** */
  @Override
  public void close() {}

  @Override
  public BulkResponse bulk(BulkRequest data, RequestOptions options) throws IOException {
    return client.bulk(data, RequestOptions.DEFAULT);
  }

  @Override
  public Response listDataInsightChartResult(
      Long startTs,
      Long endTs,
      String tier,
      String team,
      DataInsightChartResult.DataInsightChartType dataInsightChartName,
      Integer size,
      Integer from,
      String queryFilter,
      String dataReportIndex)
      throws IOException {
    os.org.opensearch.action.search.SearchRequest searchRequest =
        buildSearchRequest(
            startTs,
            endTs,
            tier,
            team,
            dataInsightChartName,
            size,
            from,
            queryFilter,
            dataReportIndex);
    SearchResponse searchResponse = client.search(searchRequest, RequestOptions.DEFAULT);
    return Response.status(OK)
        .entity(processDataInsightChartResult(searchResponse, dataInsightChartName))
        .build();
  }

  private static DataInsightChartResult processDataInsightChartResult(
      SearchResponse searchResponse,
      DataInsightChartResult.DataInsightChartType dataInsightChartName) {
    DataInsightAggregatorInterface processor =
        createDataAggregator(searchResponse, dataInsightChartName);
    return processor.process(dataInsightChartName);
  }

  private static DataInsightAggregatorInterface createDataAggregator(
      SearchResponse aggregations, DataInsightChartResult.DataInsightChartType dataInsightChartType)
      throws IllegalArgumentException {
    return switch (dataInsightChartType) {
      case DAILY_ACTIVE_USERS -> new OpenSearchDailyActiveUsersAggregator(
          aggregations.getAggregations());
      case PAGE_VIEWS_BY_ENTITIES -> new OpenSearchPageViewsByEntitiesAggregator(
          aggregations.getAggregations());
      case MOST_ACTIVE_USERS -> new OpenSearchMostActiveUsersAggregator(
          aggregations.getAggregations());
      case MOST_VIEWED_ENTITIES -> new OpenSearchMostViewedEntitiesAggregator(
          aggregations.getAggregations());
      case UNUSED_ASSETS -> new OpenSearchUnusedAssetsAggregator(aggregations.getHits());
      case AGGREGATED_UNUSED_ASSETS_SIZE -> new OpenSearchAggregatedUnusedAssetsSizeAggregator(
          aggregations.getAggregations());
      case AGGREGATED_UNUSED_ASSETS_COUNT -> new OpenSearchAggregatedUnusedAssetsCountAggregator(
          aggregations.getAggregations());
      case AGGREGATED_USED_VS_UNUSED_ASSETS_COUNT -> new OpenSearchAggregatedUsedvsUnusedAssetsCountAggregator(
          aggregations.getAggregations());
      case AGGREGATED_USED_VS_UNUSED_ASSETS_SIZE -> new OpenSearchAggregatedUsedvsUnusedAssetsSizeAggregator(
          aggregations.getAggregations());
    };
  }

  private static os.org.opensearch.action.search.SearchRequest buildSearchRequest(
      Long startTs,
      Long endTs,
      String tier,
      String team,
      DataInsightChartResult.DataInsightChartType dataInsightChartName,
      Integer size,
      Integer from,
      String queryFilter,
      String dataReportIndex) {
    SearchSourceBuilder searchSourceBuilder =
        buildQueryFilter(startTs, endTs, tier, team, queryFilter, dataInsightChartName.value());
    if (!dataInsightChartName
        .toString()
        .equalsIgnoreCase(DataInsightChartResult.DataInsightChartType.UNUSED_ASSETS.toString())) {
      AggregationBuilder aggregationBuilder = buildQueryAggregation(dataInsightChartName);
      searchSourceBuilder.aggregation(aggregationBuilder);
      searchSourceBuilder.timeout(new TimeValue(30, TimeUnit.SECONDS));
    } else {
      searchSourceBuilder.fetchSource(true);
      searchSourceBuilder.from(from);
      searchSourceBuilder.size(size);
      searchSourceBuilder.sort("data.lifeCycle.accessed.timestamp", SortOrder.DESC);
    }

    os.org.opensearch.action.search.SearchRequest searchRequest =
        new os.org.opensearch.action.search.SearchRequest(
            Entity.getSearchRepository().getIndexOrAliasName(dataReportIndex));
    searchRequest.source(searchSourceBuilder);
    return searchRequest;
  }

  private static SearchSourceBuilder buildQueryFilter(
      Long startTs,
      Long endTs,
      String tier,
      String team,
      String queryFilter,
      String dataInsightChartName) {

    SearchSourceBuilder searchSourceBuilder = new SearchSourceBuilder();
    BoolQueryBuilder searchQueryFiler = new BoolQueryBuilder();

    if (team != null
        && DataInsightChartRepository.SUPPORTS_TEAM_FILTER.contains(dataInsightChartName)) {
      List<String> teamArray = Arrays.asList(team.split("\\s*,\\s*"));

      BoolQueryBuilder teamQueryFilter = QueryBuilders.boolQuery();
      teamQueryFilter.should(
          QueryBuilders.termsQuery(DataInsightChartRepository.DATA_TEAM, teamArray));
      searchQueryFiler.must(teamQueryFilter);
    }

    if (tier != null
        && DataInsightChartRepository.SUPPORTS_TIER_FILTER.contains(dataInsightChartName)) {
      List<String> tierArray = Arrays.asList(tier.split("\\s*,\\s*"));

      BoolQueryBuilder tierQueryFilter = QueryBuilders.boolQuery();
      tierQueryFilter.should(
          QueryBuilders.termsQuery(DataInsightChartRepository.DATA_ENTITY_TIER, tierArray));
      searchQueryFiler.must(tierQueryFilter);
    }

    if (!DataInsightChartRepository.SUPPORTS_NULL_DATE_RANGE.contains(dataInsightChartName)) {
      if (startTs == null || endTs == null) {
        throw new IllegalArgumentException(
            String.format(
                "Start and End date are required for chart type %s ", dataInsightChartName));
      }
      RangeQueryBuilder dateQueryFilter =
          QueryBuilders.rangeQuery(DataInsightChartRepository.TIMESTAMP).gte(startTs).lte(endTs);
      searchQueryFiler.must(dateQueryFilter);
    }

    searchSourceBuilder.query(searchQueryFiler).fetchSource(false);

    buildSearchSourceFilter(queryFilter, searchSourceBuilder);

    return searchSourceBuilder;
  }

  @Override
  public List<Map<String, String>> fetchDIChartFields() {
    List<Map<String, String>> fields = new ArrayList<>();
    for (String type : DataInsightSystemChartRepository.dataAssetTypes) {
      // This function is being used for creating custom charts in Data Insights
      try {
        GetMappingsRequest request =
            new GetMappingsRequest()
                .indices(
                    DataInsightSystemChartRepository.getDataInsightsIndexPrefix()
                        + "-"
                        + type.toLowerCase());

        // Execute request
        GetMappingsResponse response = client.indices().getMapping(request, RequestOptions.DEFAULT);

        // Get mappings for the index
        for (Map.Entry<String, MappingMetadata> entry : response.mappings().entrySet()) {
          // Get fields for the index
          Map<String, Object> indexFields = entry.getValue().sourceAsMap();
          getFieldNames((Map<String, Object>) indexFields.get("properties"), "", fields, type);
        }
      } catch (Exception exception) {
        LOG.error(exception.getMessage());
      }
    }
    return fields;
  }

  void getFieldNames(
      @NotNull Map<String, Object> fields,
      String prefix,
      List<Map<String, String>> fieldList,
      String entityType) {
    for (Map.Entry<String, Object> entry : fields.entrySet()) {
      String postfix = "";
      String type = (String) ((Map<String, Object>) entry.getValue()).get("type");
      if (type != null && type.equals("text")) {
        postfix = ".keyword";
      }

      String fieldName = prefix + entry.getKey() + postfix;
      String fieldNameOriginal = WordUtils.capitalize((prefix + entry.getKey()).replace(".", " "));

      if (entry.getValue() instanceof Map) {
        Map<String, Object> subFields = (Map<String, Object>) entry.getValue();
        if (subFields.containsKey("properties")) {
          getFieldNames(
              (Map<String, Object>) subFields.get("properties"),
              fieldName + ".",
              fieldList,
              entityType);
        } else {
          if (fieldList.stream().noneMatch(e -> e.get("name").equals(fieldName))) {
            Map<String, String> map = new HashMap<>();
            map.put("name", fieldName);
            map.put("displayName", fieldNameOriginal);
            map.put("type", type);
            map.put("entityType", entityType);
            fieldList.add(map);
          }
        }
      }
    }
  }

  public DataInsightCustomChartResultList buildDIChart(
      @NotNull DataInsightCustomChart diChart, long start, long end) throws IOException {
    OpenSearchDynamicChartAggregatorInterface aggregator =
        OpenSearchDynamicChartAggregatorFactory.getAggregator(diChart);
    if (aggregator != null) {
      List<FormulaHolder> formulas = new ArrayList<>();
      Map<String, OpenSearchLineChartAggregator.MetricFormulaHolder> metricFormulaHolder =
          new HashMap<>();
      os.org.opensearch.action.search.SearchRequest searchRequest =
          aggregator.prepareSearchRequest(diChart, start, end, formulas, metricFormulaHolder);
      SearchResponse searchResponse = client.search(searchRequest, RequestOptions.DEFAULT);
      return aggregator.processSearchResponse(
          diChart, searchResponse, formulas, metricFormulaHolder);
    }
    return null;
  }

  private static AggregationBuilder buildQueryAggregation(
      DataInsightChartResult.DataInsightChartType dataInsightChartName)
      throws IllegalArgumentException {
    DateHistogramAggregationBuilder dateHistogramAggregationBuilder =
        AggregationBuilders.dateHistogram(DataInsightChartRepository.TIMESTAMP)
            .field(DataInsightChartRepository.TIMESTAMP)
            .calendarInterval(DateHistogramInterval.DAY);

    TermsAggregationBuilder termsAggregationBuilder;
    SumAggregationBuilder sumAggregationBuilder;
    SumAggregationBuilder sumEntityCountAggregationBuilder =
        AggregationBuilders.sum(DataInsightChartRepository.ENTITY_COUNT)
            .field(DataInsightChartRepository.DATA_ENTITY_COUNT);

    switch (dataInsightChartName) {
      case AGGREGATED_UNUSED_ASSETS_COUNT, AGGREGATED_UNUSED_ASSETS_SIZE:
        boolean isSize =
            dataInsightChartName.equals(
                DataInsightChartResult.DataInsightChartType.AGGREGATED_UNUSED_ASSETS_SIZE);
        String fieldType = isSize ? "size" : "count";
        String totalField = isSize ? "totalSize" : "totalCount";
        SumAggregationBuilder threeDaysAgg =
            AggregationBuilders.sum("threeDays")
                .field(String.format("data.unusedDataAssets.%s.threeDays", fieldType));
        SumAggregationBuilder sevenDaysAgg =
            AggregationBuilders.sum("sevenDays")
                .field(String.format("data.unusedDataAssets.%s.sevenDays", fieldType));
        SumAggregationBuilder fourteenDaysAgg =
            AggregationBuilders.sum("fourteenDays")
                .field(String.format("data.unusedDataAssets.%s.fourteenDays", fieldType));
        SumAggregationBuilder thirtyDaysAgg =
            AggregationBuilders.sum("thirtyDays")
                .field(String.format("data.unusedDataAssets.%s.thirtyDays", fieldType));
        SumAggregationBuilder sixtyDaysAgg =
            AggregationBuilders.sum("sixtyDays")
                .field(String.format("data.unusedDataAssets.%s.sixtyDays", fieldType));
        SumAggregationBuilder totalUnused =
            AggregationBuilders.sum("totalUnused")
                .field(String.format("data.unusedDataAssets.%s", totalField));
        SumAggregationBuilder totalUsed =
            AggregationBuilders.sum("totalUsed")
                .field(String.format("data.unusedDataAssets.%s", totalField));
        return dateHistogramAggregationBuilder
            .subAggregation(threeDaysAgg)
            .subAggregation(sevenDaysAgg)
            .subAggregation(fourteenDaysAgg)
            .subAggregation(thirtyDaysAgg)
            .subAggregation(sixtyDaysAgg)
            .subAggregation(totalUnused)
            .subAggregation(totalUsed);
      case AGGREGATED_USED_VS_UNUSED_ASSETS_SIZE, AGGREGATED_USED_VS_UNUSED_ASSETS_COUNT:
        boolean isSizeReport =
            dataInsightChartName.equals(
                DataInsightChartResult.DataInsightChartType.AGGREGATED_USED_VS_UNUSED_ASSETS_SIZE);
        String totalFieldString = isSizeReport ? "totalSize" : "totalCount";
        SumAggregationBuilder totalUnusedAssets =
            AggregationBuilders.sum("totalUnused")
                .field(String.format("data.unusedDataAssets.%s", totalFieldString));
        SumAggregationBuilder totalUsedAssets =
            AggregationBuilders.sum("totalUsed")
                .field(String.format("data.frequentlyUsedDataAssets.%s", totalFieldString));
        return dateHistogramAggregationBuilder
            .subAggregation(totalUnusedAssets)
            .subAggregation(totalUsedAssets);
      case DAILY_ACTIVE_USERS:
        return dateHistogramAggregationBuilder;
      case PAGE_VIEWS_BY_ENTITIES:
        termsAggregationBuilder =
            AggregationBuilders.terms(DataInsightChartRepository.ENTITY_TYPE)
                .field(DataInsightChartRepository.DATA_ENTITY_TYPE)
                .size(1000);
        SumAggregationBuilder sumPageViewsByEntityTypes =
            AggregationBuilders.sum(DataInsightChartRepository.PAGE_VIEWS)
                .field(DataInsightChartRepository.DATA_VIEWS);
        return dateHistogramAggregationBuilder.subAggregation(
            termsAggregationBuilder.subAggregation(sumPageViewsByEntityTypes));
      case MOST_VIEWED_ENTITIES:
        termsAggregationBuilder =
            AggregationBuilders.terms(DataInsightChartRepository.ENTITY_FQN)
                .field(DataInsightChartRepository.DATA_ENTITY_FQN)
                .size(10)
                .order(BucketOrder.aggregation(DataInsightChartRepository.PAGE_VIEWS, false));

        TermsAggregationBuilder ownerTermsAggregationBuilder =
            AggregationBuilders.terms(DataInsightChartRepository.OWNER)
                .field(DataInsightChartRepository.DATA_OWNER);
        TermsAggregationBuilder entityTypeTermsAggregationBuilder =
            AggregationBuilders.terms(DataInsightChartRepository.ENTITY_TYPE)
                .field(DataInsightChartRepository.DATA_ENTITY_TYPE);
        TermsAggregationBuilder entityHrefAggregationBuilder =
            AggregationBuilders.terms(DataInsightChartRepository.ENTITY_HREF)
                .field(DataInsightChartRepository.DATA_ENTITY_HREF);
        SumAggregationBuilder sumEntityPageViewsAggregationBuilder =
            AggregationBuilders.sum(DataInsightChartRepository.PAGE_VIEWS)
                .field(DataInsightChartRepository.DATA_VIEWS);

        return termsAggregationBuilder
            .subAggregation(sumEntityPageViewsAggregationBuilder)
            .subAggregation(ownerTermsAggregationBuilder)
            .subAggregation(entityTypeTermsAggregationBuilder)
            .subAggregation(entityHrefAggregationBuilder);
      case MOST_ACTIVE_USERS:
        termsAggregationBuilder =
            AggregationBuilders.terms(DataInsightChartRepository.USER_NAME)
                .field(DataInsightChartRepository.DATA_USER_NAME)
                .size(10)
                .order(BucketOrder.aggregation(DataInsightChartRepository.SESSIONS, false));
        TermsAggregationBuilder teamTermsAggregationBuilder =
            AggregationBuilders.terms(DataInsightChartRepository.TEAM)
                .field(DataInsightChartRepository.DATA_TEAM);
        SumAggregationBuilder sumSessionAggregationBuilder =
            AggregationBuilders.sum(DataInsightChartRepository.SESSIONS)
                .field(DataInsightChartRepository.DATA_SESSIONS);
        SumAggregationBuilder sumUserPageViewsAggregationBuilder =
            AggregationBuilders.sum(DataInsightChartRepository.PAGE_VIEWS)
                .field(DataInsightChartRepository.DATA_PAGE_VIEWS);
        MaxAggregationBuilder lastSessionAggregationBuilder =
            AggregationBuilders.max(DataInsightChartRepository.LAST_SESSION)
                .field(DataInsightChartRepository.DATA_LAST_SESSION);
        SumAggregationBuilder sumSessionDurationAggregationBuilder =
            AggregationBuilders.sum(DataInsightChartRepository.SESSION_DURATION)
                .field(DataInsightChartRepository.DATA_TOTAL_SESSION_DURATION);
        return termsAggregationBuilder
            .subAggregation(sumSessionAggregationBuilder)
            .subAggregation(sumUserPageViewsAggregationBuilder)
            .subAggregation(lastSessionAggregationBuilder)
            .subAggregation(sumSessionDurationAggregationBuilder)
            .subAggregation(teamTermsAggregationBuilder);
      default:
        throw new IllegalArgumentException(
            String.format("Invalid dataInsightChartType name %s", dataInsightChartName));
    }
  }

  public RestHighLevelClient createOpenSearchClient(ElasticSearchConfiguration esConfig) {
    if (esConfig != null) {
      try {
        RestClientBuilder restClientBuilder =
            RestClient.builder(
                new HttpHost(esConfig.getHost(), esConfig.getPort(), esConfig.getScheme()));
        if (StringUtils.isNotEmpty(esConfig.getUsername())
            && StringUtils.isNotEmpty(esConfig.getPassword())) {
          CredentialsProvider credentialsProvider = new BasicCredentialsProvider();
          credentialsProvider.setCredentials(
              AuthScope.ANY,
              new UsernamePasswordCredentials(esConfig.getUsername(), esConfig.getPassword()));
          SSLContext sslContext = createElasticSearchSSLContext(esConfig);
          restClientBuilder.setHttpClientConfigCallback(
              httpAsyncClientBuilder -> {
                httpAsyncClientBuilder.setDefaultCredentialsProvider(credentialsProvider);
                if (sslContext != null) {
                  httpAsyncClientBuilder.setSSLContext(sslContext);
                }
                return httpAsyncClientBuilder;
              });
        }
        restClientBuilder.setRequestConfigCallback(
            requestConfigBuilder ->
                requestConfigBuilder
                    .setConnectTimeout(esConfig.getConnectionTimeoutSecs() * 1000)
                    .setSocketTimeout(esConfig.getSocketTimeoutSecs() * 1000));
        restClientBuilder.setCompressionEnabled(true);
        restClientBuilder.setChunkedEnabled(true);
        return new RestHighLevelClient(restClientBuilder);
      } catch (Exception e) {
        LOG.error("Failed to create open search client ", e);
        return null;
      }
    } else {
      return null;
    }
  }

  private XContentParser createXContentParser(String query) throws IOException {
    try {
      return XContentType.JSON
          .xContent()
          .createParser(OsUtils.osXContentRegistry, LoggingDeprecationHandler.INSTANCE, query);
    } catch (IOException e) {
      LOG.error("Failed to create XContentParser", e);
      throw e;
    }
  }

  private void getSearchFilter(
      String filter, SearchSourceBuilder searchSourceBuilder, boolean hasQuery) throws IOException {
    if (!filter.isEmpty()) {
      try {
        XContentParser queryParser = createXContentParser(filter);
        XContentParser sourceParser = createXContentParser(filter);
        QueryBuilder queryFromXContent = SearchSourceBuilder.fromXContent(queryParser).query();
        FetchSourceContext sourceFromXContent =
            SearchSourceBuilder.fromXContent(sourceParser).fetchSource();
        BoolQueryBuilder boolQuery = QueryBuilders.boolQuery();
        boolQuery =
            !hasQuery
                ? boolQuery.filter(queryFromXContent)
                : boolQuery.must(searchSourceBuilder.query()).filter(queryFromXContent);
        searchSourceBuilder.query(boolQuery);
        searchSourceBuilder.fetchSource(sourceFromXContent);
      } catch (Exception e) {
        throw new IOException("Failed to parse query filter: %s", e);
      }
    }
  }

  public Object getLowLevelClient() {
    return client.getLowLevelClient();
  }

  private void buildSearchRBACQuery(
      SubjectContext subjectContext, SearchSourceBuilder searchSourceBuilder) {
    if (shouldApplyRbacConditions(subjectContext, rbacConditionEvaluator)) {
      OMQueryBuilder rbacQuery = rbacConditionEvaluator.evaluateConditions(subjectContext);
      if (rbacQuery != null) {
        searchSourceBuilder.query(
            QueryBuilders.boolQuery()
                .must(searchSourceBuilder.query())
                .filter(((OpenSearchQueryBuilder) rbacQuery).build()));
      }
    }
  }

  private static void buildSearchSourceFilter(
      String queryFilter, SearchSourceBuilder searchSourceBuilder) {
    if (!nullOrEmpty(queryFilter) && !queryFilter.equals("{}")) {
      try {
        XContentParser filterParser =
            XContentType.JSON
                .xContent()
                .createParser(
                    OsUtils.osXContentRegistry, LoggingDeprecationHandler.INSTANCE, queryFilter);
        QueryBuilder filter = SearchSourceBuilder.fromXContent(filterParser).query();
        BoolQueryBuilder newQuery =
            QueryBuilders.boolQuery().must(searchSourceBuilder.query()).filter(filter);
        searchSourceBuilder.query(newQuery);
      } catch (Exception ex) {
        LOG.warn("Error parsing query_filter from query parameters, ignoring filter", ex);
      }
    }
  }

  @Override
  public SearchHealthStatus getSearchHealthStatus() throws IOException {
    ClusterHealthRequest request = new ClusterHealthRequest();
    ClusterHealthResponse response = client.cluster().health(request, RequestOptions.DEFAULT);
    if (response.getStatus().equals(ClusterHealthStatus.GREEN)
        || response.getStatus().equals(ClusterHealthStatus.YELLOW)) {
      return new SearchHealthStatus(HEALTHY_STATUS);
    } else {
      return new SearchHealthStatus(UNHEALTHY_STATUS);
    }
  }

<<<<<<< HEAD
  private OpenSearchSourceBuilderFactory getSearchBuilderFactory() {
    SearchSettings searchSettings =
        SettingsCache.getSetting(SettingsType.SEARCH_SETTINGS, SearchSettings.class);
    return new OpenSearchSourceBuilderFactory(searchSettings);
=======
  @Override
  public QueryCostSearchResult getQueryCostRecords(String serviceName) throws IOException {
    QueryCostRecordsAggregator queryCostRecordsAggregator = new QueryCostRecordsAggregator();
    os.org.opensearch.action.search.SearchRequest searchRequest =
        queryCostRecordsAggregator.getQueryCostRecords(serviceName);
    os.org.opensearch.action.search.SearchResponse searchResponse =
        client.search(searchRequest, RequestOptions.DEFAULT);
    return queryCostRecordsAggregator.parseQueryCostResponse(searchResponse);
>>>>>>> 45bbadfe
  }
}<|MERGE_RESOLUTION|>--- conflicted
+++ resolved
@@ -2434,12 +2434,12 @@
     }
   }
 
-<<<<<<< HEAD
+
   private OpenSearchSourceBuilderFactory getSearchBuilderFactory() {
     SearchSettings searchSettings =
         SettingsCache.getSetting(SettingsType.SEARCH_SETTINGS, SearchSettings.class);
     return new OpenSearchSourceBuilderFactory(searchSettings);
-=======
+
   @Override
   public QueryCostSearchResult getQueryCostRecords(String serviceName) throws IOException {
     QueryCostRecordsAggregator queryCostRecordsAggregator = new QueryCostRecordsAggregator();
@@ -2448,6 +2448,5 @@
     os.org.opensearch.action.search.SearchResponse searchResponse =
         client.search(searchRequest, RequestOptions.DEFAULT);
     return queryCostRecordsAggregator.parseQueryCostResponse(searchResponse);
->>>>>>> 45bbadfe
   }
 }