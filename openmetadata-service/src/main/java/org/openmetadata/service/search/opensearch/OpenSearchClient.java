--- conflicted
+++ resolved
@@ -755,16 +755,8 @@
       throws IOException {
     SearchSourceBuilder searchSourceBuilder = new SearchSourceBuilder();
     if (!nullOrEmpty(q)) {
-<<<<<<< HEAD
       searchSourceBuilder =
           getSearchBuilderFactory().getSearchSourceBuilder(index, q, offset, limit);
-=======
-      searchSourceBuilder = getSearchSourceBuilder(index, q, offset, limit);
-    }
-    if (!nullOrEmpty(queryString)) {
-      XContentParser queryParser = createXContentParser(queryString);
-      searchSourceBuilder = SearchSourceBuilder.fromXContent(queryParser);
->>>>>>> 56df47d6
     }
 
     List<Map<String, Object>> results = new ArrayList<>();
