--- conflicted
+++ resolved
@@ -91,13 +91,9 @@
 }
 
 base_requirements = {
-<<<<<<< HEAD
     "antlr4-python3-runtime==4.13.1",
-=======
-    "antlr4-python3-runtime==4.9.2",
     VERSIONS["azure-identity"],
     "azure-keyvault-secrets",  # Azure Key Vault SM
->>>>>>> 87c78e04
     VERSIONS["avro"],  # Used in sample data
     VERSIONS["boto3"],  # Required in base for the secrets manager
     "cached-property==1.5.2",
