--- conflicted
+++ resolved
@@ -204,7 +204,6 @@
     const tabColumns: ColumnsType<User> = [
       // will not show teams column in the Team Page
       ...commonUserDetailColumns().filter((item) => item.key !== 'teams'),
-<<<<<<< HEAD
       ...(isGroupType
         ? [
             {
@@ -220,13 +219,13 @@
                   <Tooltip
                     placement="left"
                     title={
-                      permission.EditAll
+                      editUserPermission
                         ? t('label.remove')
                         : t('message.no-permission-for-action')
                     }>
                     <Button
                       data-testid="remove-user-btn"
-                      disabled={!permission.EditAll}
+                      disabled={!editUserPermission}
                       icon={
                         <IconRemove
                           height={16}
@@ -243,38 +242,6 @@
             },
           ]
         : []),
-=======
-      {
-        title: t('label.action-plural'),
-        dataIndex: 'actions',
-        key: 'actions',
-        width: 90,
-        render: (_, record) => (
-          <Space
-            align="center"
-            className="w-full justify-center remove-icon"
-            size={8}>
-            <Tooltip
-              placement="left"
-              title={
-                editUserPermission
-                  ? t('label.remove')
-                  : t('message.no-permission-for-action')
-              }>
-              <Button
-                data-testid="remove-user-btn"
-                disabled={!editUserPermission}
-                icon={
-                  <IconRemove height={16} name={t('label.remove')} width={16} />
-                }
-                type="text"
-                onClick={() => handleRemoveClick(record.id)}
-              />
-            </Tooltip>
-          </Space>
-        ),
-      },
->>>>>>> 3366385e
     ];
 
     return tabColumns.filter((column) =>
@@ -411,7 +378,6 @@
 
   return (
     <Row className="p-y-md" gutter={[0, 16]}>
-<<<<<<< HEAD
       {isGroupType && (
         <Col span={24}>
           <Row justify="space-between">
@@ -425,47 +391,11 @@
                 typingInterval={500}
                 onSearch={handleUsersSearchAction}
               />
-=======
-      <Col span={24}>
-        <Row justify="space-between">
-          <Col span={8}>
-            <Searchbar
-              removeMargin
-              placeholder={t('label.search-for-type', {
-                type: t('label.user-lowercase'),
-              })}
-              searchValue={searchText}
-              typingInterval={500}
-              onSearch={handleUsersSearchAction}
-            />
-          </Col>
-          {!currentTeam.deleted && isGroupType && (
-            <Col>
-              <Space>
-                {users.length > 0 && editUserPermission && (
-                  <UserSelectableList
-                    hasPermission
-                    selectedUsers={currentTeam?.users ?? []}
-                    onUpdate={onAddUser}>
-                    <Button data-testid="add-new-user" type="primary">
-                      {t('label.add-entity', { entity: t('label.user') })}
-                    </Button>
-                  </UserSelectableList>
-                )}
-                <ManageButton
-                  canDelete={false}
-                  displayName={getEntityName(currentTeam)}
-                  entityName={currentTeam.name}
-                  entityType={EntityType.USER}
-                  extraDropdownContent={IMPORT_EXPORT_MENU_ITEM}
-                />
-              </Space>
->>>>>>> 3366385e
             </Col>
             {!currentTeam.deleted && (
               <Col>
                 <Space>
-                  {users.length > 0 && permission.EditAll && (
+                  {users.length > 0 && editUserPermission && (
                     <UserSelectableList
                       hasPermission
                       selectedUsers={currentTeam?.users ?? []}
